--- conflicted
+++ resolved
@@ -136,6 +136,13 @@
 	TransactionID string
 }
 
+type totpRateLimitInfo struct {
+	lastCheckTime         time.Time
+	failCount             uint32
+	lastFailTime          time.Time
+	lockoutExpirationTime time.Time
+}
+
 type RuntimeState struct {
 	Config              AppConfigFile
 	SSHCARawFileContent []byte
@@ -160,6 +167,9 @@
 	passwordChecker      pwauth.PasswordAuthenticator
 	KeymasterPublicKeys  []crypto.PublicKey
 	isAdminCache         *admincache.Cache
+
+	totpLocalRateLimit      map[string]totpRateLimitInfo
+	totpLocalTateLimitMutex sync.Mutex
 }
 
 const redirectPath = "/auth/oauth2/callback"
@@ -412,21 +422,14 @@
 
 func (state *RuntimeState) writeHTML2FAAuthPage(w http.ResponseWriter, r *http.Request,
 	loginDestination string, tryShowU2f bool) error {
-<<<<<<< HEAD
-	JSSources := []string{"/static/jquery-1.12.4.patched.min.js", "/static/u2f-api.js"}
+	JSSources := []string{"/static/jquery-3.4.1.min.js", "/static/u2f-api.js"}
 	showU2F := browserSupportsU2F(r) && tryShowU2f
 	if showU2F {
 
-		JSSources = append(JSSources, "/static/webui-2fa-u2f.js") // "/static/webui-2fa-symc-vip.js"}
+		JSSources = append(JSSources, "/static/webui-2fa-u2f.js")
 	}
 	if state.Config.SymantecVIP.Enabled {
 		JSSources = append(JSSources, "/static/webui-2fa-symc-vip.js")
-=======
-	JSSources := []string{"/static/jquery-3.4.1.min.js", "/static/u2f-api.js", "/static/webui-2fa-symc-vip.js"}
-	showU2F := browserSupportsU2F(r) && tryShowU2f
-	if showU2F {
-		JSSources = append(JSSources, "/static/webui-2fa-u2f.js")
->>>>>>> c3270336
 	}
 	displayData := secondFactorAuthTemplateData{
 		Title:            "Keymaster 2FA Auth",
