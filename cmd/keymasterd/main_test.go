--- conflicted
+++ resolved
@@ -464,13 +464,6 @@
 	if err != nil {
 		t.Fatal(err)
 	}
-<<<<<<< HEAD
-
-	cookieVal, err := state.setNewAuthCookie(nil, "username", AuthTypeU2F)
-	if err != nil {
-		t.Fatal(err)
-	}
-=======
 	/*
 		cookieVal, err := state.setNewAuthCookie(nil, "username", AuthTypeU2F)
 		if err != nil {
@@ -478,7 +471,6 @@
 		}
 	*/
 	cookieVal := "1234"
->>>>>>> d7b5142f
 	authCookie := http.Cookie{Name: authCookieName, Value: cookieVal}
 	certGenReq.AddCookie(&authCookie)
 
