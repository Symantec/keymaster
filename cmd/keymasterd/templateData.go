package main

import (
	"html/template"
	"time"
)

const headerTemplateText = `
{{define "header"}}
<div class="header">
<table style="width:100%;border-collapse: separate;border-spacing: 0;">
<tr>
<th style="text-align:left;"> <div class="header_extra">{{template "header_extra"}}</div></th>
<th style="text-align:right;padding-right: .5em;">  {{if .AuthUsername}} <b> {{.AuthUsername}} </b> <a href="/api/v0/logout" >Logout </a> {{end}}</th>
</tr>
</table>
</div>

{{end}}
`

const footerTemplateText = `
{{define "footer"}}

<div class="footer">
<hr>
<center>
Copright 2017-2019 Symantec Corporation.  {{template "footer_extra"}}
</center>
</div>
{{end}}
`

type loginPageTemplateData struct {
	Title            string
	AuthUsername     string
	JSSources        []string
	ShowOauth2       bool
	HideStdLogin     bool
	LoginDestination string
	ErrorMessage     string
}

//Should be a template
const loginFormText = `
{{define "loginPage"}}
<!DOCTYPE html>
<html style="height:100%; padding:0;border:0;margin:0">
    <head>
        <meta charset="UTF-8">
        <title>{{.Title}}</title>
	<link rel="stylesheet" type="text/css" href="//fonts.googleapis.com/css?family=Droid+Sans" />
	<link rel="stylesheet" type="text/css" href="/custom_static/customization.css">
        <link rel="stylesheet" type="text/css" href="/static/keymaster.css">
    </head>
    <body>
    <div style="min-height:100%;position:relative;">
    {{template "header" .}}
        <div style="padding-bottom:60px; margin:1em auto; max-width:80em; padding-left:20px ">
        <h2> Keymaster Login </h2>
	{{if .ErrorMessage}}
	<p style="color:red;">{{.ErrorMessage}} </p>
	{{end}}
	{{if .ShowOauth2}}
	<p>
	<a href="/auth/oauth2/login"> Oauth2 Login </a>
	</p>
        {{end}}
	{{if not .HideStdLogin}}
	{{template "login_pre_password" .}}
        <form enctype="application/x-www-form-urlencoded" action="/api/v0/login" method="post">
            <p>Username: <INPUT TYPE="text" NAME="username" SIZE=18></p>
            <p>Password: <INPUT TYPE="password" NAME="password" SIZE=18  autocomplete="off"></p>
	    <INPUT TYPE="hidden" NAME="login_destination" VALUE={{.LoginDestination}}>
            <p><input type="submit" value="Submit" /></p>
        </form>
	{{end}}
	{{template "login_form_footer" .}}
	</div>
    {{template "footer" . }}
    </div>
    </body>
</html>
{{end}}
`

type secondFactorAuthTemplateData struct {
	Title            string
	AuthUsername     string
	JSSources        []string
	ShowVIP          bool
	ShowU2F          bool
	ShowTOTP         bool
	LoginDestination string
}

const secondFactorAuthFormText = `
{{define "secondFactorLoginPage"}}
<!DOCTYPE html>
<html style="height:100%; padding:0;border:0;margin:0">
    <head>
        <meta charset="UTF-8">
        <title>{{.Title}}</title>
        {{if .JSSources -}}
        {{- range .JSSources }}
        <script type="text/javascript" src="{{.}}"></script>
        {{- end}}
        {{- end}}
        <link rel="stylesheet" type="text/css" href="//fonts.googleapis.com/css?family=Droid+Sans" />
        <link rel="stylesheet" type="text/css" href="/custom_static/customization.css">
        <link rel="stylesheet" type="text/css" href="/static/keymaster.css">
    </head>
    <body>
        <div  style="min-height:100%;position:relative;">
	{{template "header" .}}
	<div style="padding-bottom:60px; margin:1em auto; max-width:80em; padding-left:20px ">
        <h2> Keymaster second factor authentication </h2>
<<<<<<< HEAD
	{{if .ShowOTP}}
=======
	{{if .ShowVIP}}
>>>>>>> 817fcef8
	<div id="vip_login_destination" style="display: none;">{{.LoginDestination}}</div>
        <form enctype="application/x-www-form-urlencoded" action="/api/v0/vipAuth" method="post">
            <p>
	    Enter VIP token value: <INPUT TYPE="text" NAME="OTP" SIZE=18  autocomplete="off">
	    <INPUT TYPE="hidden" NAME="login_destination" VALUE={{.LoginDestination}}>
            <input type="submit" value="Submit" />
	    </p>
        </form>
	{{if .ShowU2F}}
	<div id="otp_or_u2f_message">
	<p>
	<h4>Or</h4>
	</p>
	</div>
	{{else}}
	<p> Or wait for a VIP push</p>
	{{end}}
	{{end}}

	{{if .ShowU2F}}
	<p>
	       <div id="u2f_login_destination" style="display: none;">{{.LoginDestination}}</div>
               <div id="auth_action_text" > Authenticate by touching a blinking registered U2F device (insert if not inserted yet)</div>
        </p>
        {{if .ShowVIP}}
	<div id="manual_start_vip_div">
	<p>
	<h4>Or</h4>
	</p>
	<p> <button id="start_vip_push_button" >Start VIP Push</button>(VIP push will autostart in a few seconds)</p>
        </div>
	{{end}}
	{{end}}

        {{if .ShowTOTP}}
        <form enctype="application/x-www-form-urlencoded" action="/api/v0/TOTPAuth" method="post">
            <p>
            Enter TOTP token value: <INPUT TYPE="text" NAME="OTP" SIZE=18  autocomplete="off">
            <INPUT TYPE="hidden" NAME="login_destination" VALUE={{.LoginDestination}}>
            <input type="submit" value="Submit" />
            </p>
        </form>
	{{end}}

	</div>
	{{template "footer" . }}
	</div>
	</body>
</html>
{{end}}
`

type usersPageTemplateData struct {
	Title        string
	AuthUsername string
	JSSources    []string
	Users        []string
}

const usersHTML = `
{{define "usersPage"}}
<!DOCTYPE html>
<html style="height:100%; padding:0;border:0;margin:0">
  <head>
    <title>{{.Title}}</title>
    {{if .JSSources -}}
    {{- range .JSSources }}
    <script type="text/javascript" src="{{.}}"></script>
    {{- end}}
    {{- end}}
    <!-- The original u2f-api.js code can be found here:
    https://github.com/google/u2f-ref-code/blob/master/u2f-gae-demo/war/js/u2f-api.js -->
    <!-- script type="text/javascript" src="https://demo.yubico.com/js/u2f-api.js"></script-->
    <link rel="stylesheet" type="text/css" href="//fonts.googleapis.com/css?family=Droid+Sans" />
    <link rel="stylesheet" type="text/css" href="/custom_static/customization.css">
    <link rel="stylesheet" type="text/css" href="/static/keymaster.css">
  </head>
  <body>
    <div style="min-height:100%;position:relative;">
    {{template "header" .}}
    <div style="padding-bottom:60px; margin:1em auto; max-width:80em; padding-left:20px ">

    <h1>{{.Title}}</h1>
    <ul>
    {{range .Users}}
       <li><a href="/profile/{{.}}">{{.}}</a></li>
    {{end}}
    </ul>
    </div>
    {{template "footer" . }}
    </div>
  </body>
</html>
{{end}}
`

type registeredU2FTokenDisplayInfo struct {
	RegistrationDate time.Time
	DeviceData       string
	Name             string
	Index            int64
	Enabled          bool
}
type registeredTOTPTDeviceDisplayInfo struct {
	RegistrationDate time.Time
	Name             string
	Index            int64
	Enabled          bool
}
type profilePageTemplateData struct {
	Title                string
	AuthUsername         string
	Username             string
	JSSources            []string
	ShowU2F              bool
	ShowTOTP             bool
	ReadOnlyMsg          string
	UsersLink            bool
	RegisteredU2FToken   []registeredU2FTokenDisplayInfo
	RegisteredTOTPDevice []registeredTOTPTDeviceDisplayInfo
}

//{{ .Date | formatAsDate}} {{ printf "%-20s" .Description }} {{.AmountInCents | formatAsDollars -}}
const profileHTML = `
{{define "userProfilePage"}}
<!DOCTYPE html>
<html style="height:100%; padding:0;border:0;margin:0">
  <head>
    <title>{{.Title}}</title>
    {{if .JSSources -}}
    {{- range .JSSources }}
    <script type="text/javascript" src="{{.}}"></script>
    {{- end}}
    {{- end}}
    <!-- The original u2f-api.js code can be found here:
    https://github.com/google/u2f-ref-code/blob/master/u2f-gae-demo/war/js/u2f-api.js -->
    <!-- script type="text/javascript" src="https://demo.yubico.com/js/u2f-api.js"></script-->
    <link rel="stylesheet" type="text/css" href="//fonts.googleapis.com/css?family=Droid+Sans" />
    <link rel="stylesheet" type="text/css" href="/custom_static/customization.css">
    <link rel="stylesheet" type="text/css" href="/static/keymaster.css">
  </head>
  <body>
    <div style="min-height:100%;position:relative;">
    {{template "header" .}}
    <div style="padding-bottom:60px; margin:1em auto; max-width:80em; padding-left:20px ">

    {{with $top := . }}
    <h1>Keymaster User Profile</h1>
    <h2 id="username">{{.Username}}</h2>
    {{.ReadOnlyMsg}}
    <ul>
      <li><a href="/api/v0/logout" >Logout </a></li>
    {{if .UsersLink}}
      <li><a href="/users/">Users</a></li>
    {{end}}
    </ul>
    <div id="u2f-tokens">
    <h3>U2F</h3>
    <ul>
       {{if .ShowU2F}}
       {{if not .ReadOnlyMsg}}
      <li>
         <a id="register_button" href="#">Register token</a>
         <div id="register_action_text" style="color: blue;background-color: yellow; display: none;"> Please Touch the blinking device to register(insert if not inserted yet) </div>
      </li>
      {{end}}
      <li><a id="auth_button" href="#">Authenticate</a>
      <div id="auth_action_text" style="color: blue;background-color: yellow; display: none;"> Please Touch the blinking device to authenticate(insert if not inserted yet) </div>
      </li>
      {{else}}
      <div id="auth_action_text" style="color: blue;background-color: yellow;"> Your browser does not support U2F. However you can still Enable/Disable/Delete U2F tokens </div>
      {{end}}
    </ul>
    <div style="margin-left: 40px">
    {{if .RegisteredU2FToken -}}
        <p>Your U2F Token(s):</p>
        <table>
	    <tr>
	    <th>Name</th>
	    <th>Device Data</th>
	    <th>Actions</th>
	    </tr>
	    {{- range .RegisteredU2FToken }}
            <tr>
	     <form enctype="application/x-www-form-urlencoded" action="/api/v0/manageU2FToken" method="post">
	     <input type="hidden" name="index" value="{{.Index}}">
	     <input type="hidden" name="username" value="{{$top.Username}}">
	     <td> <input type="text" name="name" value="{{ .Name}}" SIZE=18  {{if $top.ReadOnlyMsg}} readonly{{end}} > </td>
	     <td> {{ .DeviceData}} </td>
	     <td>
	         {{if not $top.ReadOnlyMsg}}
	         <input type="submit" name="action" value="Update" {{if not .Enabled}} disabled {{end}}/>
		 {{if .Enabled}}
		 <input type="submit" name="action" value="Disable"/>
		 {{ else }}
		 <input type="submit" name="action" value="Enable"/>
		 <input type="submit" name="action" value="Delete" {{if .Enabled}} disabled {{end}}/>
		 {{ end }}
		 {{end}}
	     </td>
	     </form>
	     </tr>
	    {{- end}}
	</table>
    {{- else}}
	You Dont have any registered tokens.
    {{- end}}
    </div>
    </div> <!-- end of u2f div -->
    <div id="totp-tokens">
    {{if .ShowTOTP}}
       <h3>TOTP</h3>
       <ul>
          <li><a href="/totp/GenerateNew/">Generate New TOTP</a></li>
	  <li>
              <form enctype="application/x-www-form-urlencoded" action="/api/v0/VerifyTOTP" method="post">
                  <p>
                  Authenticate TOTP: <INPUT TYPE="text" NAME="OTP" SIZE=8  autocomplete="off">
                  <INPUT TYPE="hidden" NAME="login_destination" VALUE="/">
                  <input type="submit" value="Submit" />
                  </p>
              </form>
	  </li>
       </ul>
       {{if .RegisteredTOTPDevice -}}
       <div style="margin-left: 40px">
       <p> Your registered totp device(s) </p>
       <table>
            <tr>
               <th>Name</th>
               <th>Actions</th>
            </tr>
	    {{- range .RegisteredTOTPDevice }}
	    <tr>
	       <form enctype="application/x-www-form-urlencoded" action="/api/v0/manageTOTPToken" method="post">
                  <input type="hidden" name="index" value="{{.Index}}">
                  <input type="hidden" name="username" value="{{$top.Username}}">
                  <td> <input type="text" name="name" value="{{ .Name}}" SIZE=18  {{if $top.ReadOnlyMsg}} readonly{{end}} > </td>
                  <td>
                  {{if not $top.ReadOnlyMsg}}
                     <input type="submit" name="action" value="Update" {{if not .Enabled}} disabled {{end}}/>
                  {{if .Enabled}}
                     <input type="submit" name="action" value="Disable"/>
                  {{ else }}
                     <input type="submit" name="action" value="Enable"/>
                     <input type="submit" name="action" value="Delete" {{if .Enabled}} disabled {{end}}/>
                  {{ end }}
                  {{end}}
                  </td>
               </form>
	    </tr>
	    {{- end}}
       </table>
       </div><!-- end of RegisteredTOTPDevice div-->
       {{end}}
    {{end}}
    </div> <!-- end of totp div -->
    {{end}}
    </div>
    {{template "footer" . }}
    </div>
  </body>
</html>
{{end}}
`

type newTOTPPageTemplateData struct {
	Title           string
	AuthUsername    string
	JSSources       []string
	ErrorMessage    string
	TOTPBase64Image template.HTML
	TOTPSecret      string
}

const newTOTPHTML = `
{{define "newTOTPage"}}
<!DOCTYPE html>
<html style="height:100%; padding:0;border:0;margin:0">
  <head>
    <title>{{.Title}}</title>
    {{if .JSSources -}}
    {{- range .JSSources }}
    <script type="text/javascript" src="{{.}}"></script>
    {{- end}}
    {{- end}}
    <!-- The original u2f-api.js code can be found here:
    https://github.com/google/u2f-ref-code/blob/master/u2f-gae-demo/war/js/u2f-api.js -->
    <!-- script type="text/javascript" src="https://demo.yubico.com/js/u2f-api.js"></script-->
    <link rel="stylesheet" type="text/css" href="//fonts.googleapis.com/css?family=Droid+Sans" />
    <link rel="stylesheet" type="text/css" href="/custom_static/customization.css">
    <link rel="stylesheet" type="text/css" href="/static/keymaster.css">
  </head>
  <body>
    <div style="min-height:100%;position:relative;">
    {{template "header" .}}
    <div style="padding-bottom:60px; margin:1em auto; max-width:80em; padding-left:20px ">

    <h1>{{.Title}}</h1>

    {{if .ErrorMessage}}
    <p style="color:red;">{{.ErrorMessage}} </p>
    {{end}}

    <div>

    {{if .TOTPBase64Image}}
    New TOTP:
    {{.TOTPBase64Image}}
    {{ end }}
    </div>
    <form enctype="application/x-www-form-urlencoded" action="/totp/ValidateNew/" method="post">
            <p>
            Enter OTP token value: <INPUT TYPE="text" NAME="OTP" SIZE=18  autocomplete="off">
            <input type="submit" value="Validate" />
            </p>
    </form>
    </div>
    {{template "footer" . }}
    </div>
  </body>
</html>
{{end}}
`<|MERGE_RESOLUTION|>--- conflicted
+++ resolved
@@ -91,6 +91,7 @@
 	ShowVIP          bool
 	ShowU2F          bool
 	ShowTOTP         bool
+	ShowOktaOTP      bool
 	LoginDestination string
 }
 
@@ -115,11 +116,7 @@
 	{{template "header" .}}
 	<div style="padding-bottom:60px; margin:1em auto; max-width:80em; padding-left:20px ">
         <h2> Keymaster second factor authentication </h2>
-<<<<<<< HEAD
-	{{if .ShowOTP}}
-=======
 	{{if .ShowVIP}}
->>>>>>> 817fcef8
 	<div id="vip_login_destination" style="display: none;">{{.LoginDestination}}</div>
         <form enctype="application/x-www-form-urlencoded" action="/api/v0/vipAuth" method="post">
             <p>
@@ -163,6 +160,17 @@
             </p>
         </form>
 	{{end}}
+
+        {{if .ShowOktaOTP}}
+        <form enctype="application/x-www-form-urlencoded" action="/api/v0/okta2FAAuth" method="post">
+            <p>
+            Enter TOTP token value: <INPUT TYPE="text" NAME="OTP" SIZE=18  autocomplete="off">
+            <INPUT TYPE="hidden" NAME="login_destination" VALUE={{.LoginDestination}}>
+            <input type="submit" value="Submit" />
+            </p>
+        </form>
+	{{end}}
+
 
 	</div>
 	{{template "footer" . }}
