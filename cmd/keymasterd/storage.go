--- conflicted
+++ resolved
@@ -547,7 +547,6 @@
 
 	var jwsData string
 
-<<<<<<< HEAD
 	select {
 	case dbMessage := <-ch:
 		logger.Debugf(2, "got data from db. dbMessage=%+v", dbMessage)
@@ -561,22 +560,6 @@
 				logger.Printf("Problem with db ='%s'", err)
 				return false, "", err
 			}
-=======
-	stmtText := getSignedUserDataStmt[state.dbType]
-	stmt, err := state.db.Prepare(stmtText)
-	if err != nil {
-		logger.Fatal(err)
-	}
-	defer stmt.Close()
-	err = stmt.QueryRow(username, dataType, time.Now().Unix()).Scan(&jwsData)
-	if err != nil {
-		if err.Error() == "sql: no rows in result set" {
-			logger.Printf("err='%s'", err)
-			return false, "", nil
-		} else {
-			logger.Printf("Problem with db ='%s'", err)
-			return false, "", err
->>>>>>> 1572fe30
 		}
 		jwsData = dbMessage.JWSData
 
@@ -613,13 +596,8 @@
 		return false, "", err
 	}
 	if storageJWT.Subject != username {
-<<<<<<< HEAD
-		err := errors.New("inconsistent data coming from DB")
 		logger.Debugf(2, "%s for %s", err, username)
-		return false, "", err
-=======
 		return false, "", errors.New("inconsistent data coming from DB")
->>>>>>> 1572fe30
 	}
 
 	return true, storageJWT.Data, nil
