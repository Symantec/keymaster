package main

import (
	"bytes"
	"crypto/tls"
	"crypto/x509"
	//"encoding/base64"
	"errors"
	"fmt"
	"io"
	"io/ioutil"
	"mime/multipart"
	"net/http"
	"net/http/httptest"
	"net/url"
	"os"
	"strconv"
	"strings"
	"testing"
	"time"
)

// copied from lib/certgen/cergen_test.go
const testSignerPrivateKey = `-----BEGIN RSA PRIVATE KEY-----
MIIEpQIBAAKCAQEAv2J464KoYbODMIbtkTV58g6/0QTdUIYgOwnzPdaMNVtCOxTi
QDIWEbzqv1HEP9hfzuaSKHUHs/91e4Jj2qZghSwPHLG7TKzu+/CRK9sa9jvoGEVx
g6yjibPndTGuLVptZCcOIcHEXViP4iraI6dybiGDlmeF92WQJdI7l4Esg4W4Wp17
JFWNHbylKoFB0fe2b4q5pzaXMBwNue4BKKvua51NBctRy4LZYwiGvVJplEbjBU7v
wCAS0X4m72y2JvKog9/HfGKo2rZ9se0wFe9mMkjj0wuKkDh91pOzsBZ/0PW0zHci
2q9yJVxF0b41e9+raXa8kvRjxF7EEAuUr9Ov2wIDAQABAoIBAQCPmP4rjyRx8jQr
9AFKY7p00XZBCYpZAdorEiMtMc6PtkJyfA/qpOoEMyBbnqlGUj5Iyp29t1mpR7LJ
kiMECrP/F/jaycxEErlZ1b3HDyYivP4/P9OVPbKS/qZbO4R5yRCtBdTHpVCFzY5f
31E/UUM9uO23q0NMRisrBZvq6GQS5bPIbV/JHJIj1Xd65pZQKQMlRKdXnQGWANV6
4i6Yjcy8v/hqI4wxiwxGlAC26+d1Ow4sdHsMiRmA31vhJNMktdVfT3emyiIlLwoi
Oolbak9CpV2bvtN6iL0Hy4ek0TZp7QPzp7MT4Bhcf8jj9ykxL51SplJoOh2xVwfF
U4aaf1mJAoGBAPKP3an+LFPl8+Re8kVJay7JQrNOIzuoDsDbfhVQMJ9KuodGBz8U
YaUeK8iYZFRuYB/OuIqoDiFnlcdC441+M9VRMhuKwq1rLUOz92esyfiwn8CNzEnT
bJKDPvLocGtpRrN+2iqy+/ySk0IX7NUtsB2/8KXLXImY3ecTafjjqv4dAoGBAMn8
yM03RuBOTXsxWRjPIGBniH0mZG+7KdEbBGmhvhoZ8+uneXJvNL+0xswnf6S4r1tm
mEWM1PldE0tPbRID148Mm2H+tCv7IwtpXSRTKEb175Xkj+pIcFtBC1bkGdNv8DJW
BdkKVnDD2h6rND1IOHatBNjW+CO+2R3aZPUxBGRXAoGAfWu0QzTg+NS7QodxoC/x
UvTQH2S0xSEF1+TmkeCv832xa0bjclN4lec+3m8l2Z5k5619MHzrKYylHq5QeRYb
eR6N2T3rob38XriMobfviz7Qq8DmM/o1dqCUiQd1MaTy4NcjudZog1XK/O7gD+6a
1RctOJ0pkSBRBS29qusVvGUCgYEAtvsDRbUvxf/pfRKlbi4lXHAuW4GuNvHM3hul
kbPurWKZcAAVqy9HD+xKs6OMpMKSSTDV/RupzAUfd3gKjOliG7sGAG5m9fjaNHpM
4J1cvXwKgTW/kjPxZRm1lg+pvbuIU3FOduJAkIM8U9Aw0NteG1R+MZn8zRUVR1AT
aXPwUJ0CgYEA6Fpq8/MFJyzpcvlxkZSfZOVFmkDbE3+UYkB0WAR0X7sTdN74nrTf
RnmMXhcdJ7cCPL6LJpN82h62XrLVwl7zEBXnVfhSsXil1yYHHI5sGXbUFRzaNXNl
KgeanQGV/sG+nd/67uvHhZbifHVDY/ifsNBnYrlpu6q3p+zhQydfkLE=
-----END RSA PRIVATE KEY-----`

// same as above but symmtrically gpg encrypted with password
// "password"
const encryptedTestSignerPrivateKey = `-----BEGIN PGP MESSAGE-----
Version: GnuPG v2.0.22 (GNU/Linux)

jA0EAwMCcbfT9PQ87i/ZyeqXE353E4hV/gIydHlfgw7G7ybSniVuLGR8C9WpBx0o
znCGTj4qL2HKgw3wHsahK3LtMioiVmRwnzcfOW+RJxpPZL04NIb+dlkIOodZ5ci2
vqkhe23TdTHTz4XhScWe+0K+LxXeNWn5FjuApMxGnQpCbHtxnd5hTiMTTRKualZG
CPDnqy6ngXkFe5bu5nP6jsqTiWe/qZceng6MYKGHwZRZrBT1oZoL0JYXiBFVz/31
QiZA+24eTRiWcru/1d3HTc34NnHm9MTCH855Y9WtSsQq7y9Lu34NLqEuxdvhYtN9
a6jn4WASuXQgiA7kiOfH3F/9wVlnmXCgi9pvrSsiIhe3ve7NwhRva5fwj4c9BbiD
ZhwyvUC9743owKG6djk06k9cCVooIJnRwmtILKmizRqoJifepkyoJyNtKbJO3MMA
UV2D6MTqH6p29Jdud6VzmVvC6ka3GbHmrsV/I7axqwRV9cA8HwOl+i/7ZqX+ehKG
3DAySJwE3v5NrV2XRk5DUhFrfgHIziFJaa6JOO2M4wBVn9n+hhX0a3czGdM1dnA/
5ncVjJ4M+n4KmEkHAxGrIfM3+egv4arClBo5Y91ltwZLdmh5iKPOUN4x9hpA/ICy
2qSW80qVR5KNgW8vn4CW8MSjTHPMa6Upds42lKUJDYeXkEqGCpvt9izdEjTnnCrq
mRJoGO1N9Oz4ih8JRXaAVCbNbUteZmYREfGfbd8L01Zj6JQCm40G2i/5b0C79yXA
F1RtTaLSHg1guL243SMfTc+83FQ3epAJnJNaYLVKzCrIfd1Ez+bX9N99Zcik64Rx
kIGLOm1ys/bYerONpMSvRDQYYp6uHKUL7Fp1WajCVGR5L0GyHvirvA73R5mMdS/Q
8tWelKu2V6bAhSKElSHHnmToWTiJS98V/hW8RIT9kkqSdecX87UisH7WOZR/JIql
uo1ezuSO0L6gKLKUCzIqK49ppbVXGHkLYP5/a4qBwGU8v89SihLoA4obQuN/eV0n
VaPC3FXN2P1OM4q981tDxDcrDtZ31Z3uz+N8CZPaalQJLzCY2OKUsvembQuFD2l6
S9f6IWGZXhYq8BRw0+VEcnAf8oG0AWlAycAAkAaLxOj53dJLP8sK9q0M+M+yimCB
72hZg4HFgVzXsDcmYtkjlvOiOrXBUDXwzLbEDZuzCYposdWnnam2TMzj6d+psOvJ
WYyl70ZLZUs4RHIq4MB9fZyd1Oo3S/IvVbbfyaFVmvGIaGdZJ1pYFYK2USpfhrKj
ucfnXtWr9UHnSEiof9dLAtwYo2jLvs58+142gzJH7L3DYpI9kmQtf0i+gEyZ+fgN
3CRFCAP8ancFcgFeCXiFYUlPZz0pnEK8jSP7OVhEEICWwHSlD8qauT35xPeL2zf3
HWHTf9Fm+hd9AMWz6izgUbFIw4iLVmvp4FYc0C8SWUyUBasU2DKsjJH8Q1/Vy78h
hf80/+FrB8U3ETJV/T2dGFuFwOmSeaMNGOlK2OBM+Ch4lE1xiWPcp/yXzhLU/J92
vWYfnWNomDDFGad4eR8JPAT7sHJ20t8ihGMOKkfQDHt64F4pE0a3h35Tw9xxZpL0
bNcwEKLlQzbXItC0sqiQrgDNZZI8ZDEmL9FK42IKhoH7cL2siTDKDU0KmxJcbSKJ
B6TBdSkIkx6wGwrmAgtQ7D3A1PdFVDOdgQ72qWXzcDBAa5+ev9XefLdfmcbe726o
H75JiRm3pbOn5cE5lux680VJLITirQRFwR1/8lYfTLBisX44VIdmFRcFQDXrRqBU
WUGURkRA8g==
=ym0B
-----END PGP MESSAGE-----`

const testUserSSHPublicKey = `ssh-rsa AAAAB3NzaC1yc2EAAAADAQABAAABAQDI09fpMWTeYw7/EO/+FywS/sghNXdTeTWxX7K2N17owsQJX8s76LGVIdVeYrWg4QSmYlpf6EVSCpx/fbCazrsG7FJVTRhExzFbRT9asmvzS+viXSbSvnavhOz/paihyaMsVPKVv24vF6MOs8DgfwehcKCPjKoIPnlYXZaZcy05KOcZmsvYu2kNOP6sSjDFF+ru+T+DLp3DUGw+MPr45IuR7iDnhXhklqyUn0d7ou0rOHXz9GdHIzpr+DAoQGmTDkpbQEo067Rjfu406gYL8pVFD1F7asCjU39llQCcU/HGyPym5fa29Nubw0dzZZXGZUVFalxo02YMM7P9I6ZjeCsv camilo_viecco1@mon-sre-dev.ash2.symcpe.net`

// The next was extracted from the testUserPrivateKey above : openssl rsa -in userkey.pem -pubout
const testUserPEMPublicKey = `-----BEGIN PUBLIC KEY-----
MIIBIjANBgkqhkiG9w0BAQEFAAOCAQ8AMIIBCgKCAQEAyNPX6TFk3mMO/xDv/hcs
Ev7IITV3U3k1sV+ytjde6MLECV/LO+ixlSHVXmK1oOEEpmJaX+hFUgqcf32wms67
BuxSVU0YRMcxW0U/WrJr80vr4l0m0r52r4Ts/6WoocmjLFTylb9uLxejDrPA4H8H
oXCgj4yqCD55WF2WmXMtOSjnGZrL2LtpDTj+rEowxRfq7vk/gy6dw1BsPjD6+OSL
ke4g54V4ZJaslJ9He6LtKzh18/RnRyM6a/gwKEBpkw5KW0BKNOu0Y37uNOoGC/KV
RQ9Re2rAo1N/ZZUAnFPxxsj8puX2tvTbm8NHc2WVxmVFRWpcaNNmDDOz/SOmY3gr
LwIDAQAB
-----END PUBLIC KEY-----`

// This DB has user 'username' with password 'password'
const userdbContent = `username:$2y$05$D4qQmZbWYqfgtGtez2EGdOkcNne40EdEznOqMvZegQypT8Jdz42Jy`

type loginTestVector struct {
	Username *string
	Password *string
}

var validUsernameConst = "username"
var validPasswordConst = "password"
var emptyStringConst = ""

var loginFailValues = []loginTestVector{
	loginTestVector{Username: &validUsernameConst, Password: &validUsernameConst}, //bad password
	loginTestVector{Username: &validPasswordConst, Password: &validPasswordConst}, //bad username
	loginTestVector{Username: &validUsernameConst, Password: &emptyStringConst},
	loginTestVector{Username: &emptyStringConst, Password: &validPasswordConst},
	loginTestVector{Username: nil, Password: &validPasswordConst},
	loginTestVector{Username: &validUsernameConst, Password: nil},
}

func createKeyBodyRequest(method, urlStr, filedata string) (*http.Request, error) {
	//create attachment....
	bodyBuf := &bytes.Buffer{}
	bodyWriter := multipart.NewWriter(bodyBuf)

	//
	fileWriter, err := bodyWriter.CreateFormFile("pubkeyfile", "somefilename.pub")
	if err != nil {
		fmt.Println("error writing to buffer")
		//t.Fatal(err)
		return nil, err
	}
	fh := strings.NewReader(filedata)

	//iocopy
	_, err = io.Copy(fileWriter, fh)
	if err != nil {
		//t.Fatal(err)
		return nil, err
	}

	contentType := bodyWriter.FormDataContentType()
	bodyWriter.Close()

	// Create a request to pass to our handler. We don't have any query parameters for now, so we'll
	// pass 'nil' as the third parameter.
	req, err := http.NewRequest(method, urlStr, bodyBuf)
	if err != nil {
		//t.Fatal(err)
		return nil, err
	}
	req.Header.Set("Content-Type", contentType)

	return req, nil
}

func createBasicAuthRequstWithKeyBody(method, urlStr, username, password, filedata string) (*http.Request, error) {

	req, err := createKeyBodyRequest(method, urlStr, filedata)
	if err != nil {
		return nil, err
	}
	req.SetBasicAuth(username, password)
	return req, nil
}

func setupPasswdFile() (f *os.File, err error) {
	tmpfile, err := ioutil.TempFile("", "userdb_test")
	if err != nil {
		return nil, err
	}
	//from this moment on.. we need to remove the tmpfile only on error conditions

	if _, err := tmpfile.Write([]byte(userdbContent)); err != nil {
		os.Remove(tmpfile.Name())
		return nil, err
	}
	if err := tmpfile.Close(); err != nil {
		os.Remove(tmpfile.Name())
		return nil, err
	}
	return tmpfile, nil
}

//
func setupValidRuntimeStateSigner() (*RuntimeState, *os.File, error) {
	var state RuntimeState
	//load signer
	signer, err := getSignerFromPEMBytes([]byte(testSignerPrivateKey))
	if err != nil {
		//log.Printf("Cannot parse Priave Key file")
		return nil, nil, err
	}
	state.Signer = signer

	//for x509
	state.caCertDer, err = generateCADer(&state, signer)
	if err != nil {
		return nil, nil, err
	}

	passwdFile, err := setupPasswdFile()
	if err != nil {
		return nil, nil, err
	}
	state.Config.Base.HtpasswdFilename = passwdFile.Name()

	state.authCookie = make(map[string]authInfo)

	return &state, passwdFile, nil
}

func TestSuccessFullSigningSSH(t *testing.T) {
	state, passwdFile, err := setupValidRuntimeStateSigner()
	if err != nil {
		t.Fatal(err)
	}
	defer os.Remove(passwdFile.Name()) // clean up

	// Get request
	req, err := createBasicAuthRequstWithKeyBody("POST", "/certgen/username", "username", "password", testUserSSHPublicKey)
	if err != nil {
		t.Fatal(err)
	}
	_, err = checkRequestHandlerCode(req, state.certGenHandler, http.StatusBadRequest)
	if err != nil {
		t.Fatal(err)
	}

	// now we check using login auth + cookies
	// For now just inject cookie into space

	cookieReq, err := createKeyBodyRequest("POST", "/certgen/username", testUserSSHPublicKey)
	if err != nil {
		t.Fatal(err)
	}

	cookieVal := "supersecret"
<<<<<<< HEAD
	state.authCookie[cookieVal] = authInfo{Username: "username", AuthLevel: AuthLevelU2F, ExpiresAt: time.Now().Add(120 * time.Second)}
=======
	state.authCookie[cookieVal] = authInfo{Username: "username", AuthType: AuthTypeU2F, ExpiresAt: time.Now().Add(120 * time.Second)}
>>>>>>> e96cca64
	authCookie := http.Cookie{Name: authCookieName, Value: cookieVal}
	cookieReq.AddCookie(&authCookie)

	_, err = checkRequestHandlerCode(cookieReq, state.certGenHandler, http.StatusOK)
	if err != nil {
		t.Fatal(err)
	}
	// TODO check for the contents of the successful response...
}

func TestSuccessFullSigningX509(t *testing.T) {
	state, passwdFile, err := setupValidRuntimeStateSigner()
	if err != nil {
		t.Fatal(err)
	}
	defer os.Remove(passwdFile.Name()) // clean up

	// Get request
	req, err := createBasicAuthRequstWithKeyBody("POST", "/certgen/username?type=x509", "username", "password", testUserPEMPublicKey)
	if err != nil {
		t.Fatal(err)
	}
	_, err = checkRequestHandlerCode(req, state.certGenHandler, http.StatusBadRequest)
	if err != nil {
		t.Fatal(err)
	}
	// TODO: Check the response body is what we expect.

	//And also test with cookies
	cookieReq, err := createKeyBodyRequest("POST", "/certgen/username?type=x509", testUserPEMPublicKey)
	if err != nil {
		t.Fatal(err)
	}

	cookieVal := "supersecret"
<<<<<<< HEAD
	state.authCookie[cookieVal] = authInfo{Username: "username", AuthLevel: AuthLevelU2F, ExpiresAt: time.Now().Add(120 * time.Second)}
=======
	state.authCookie[cookieVal] = authInfo{Username: "username", AuthType: AuthTypeU2F, ExpiresAt: time.Now().Add(120 * time.Second)}
>>>>>>> e96cca64
	authCookie := http.Cookie{Name: authCookieName, Value: cookieVal}
	cookieReq.AddCookie(&authCookie)

	_, err = checkRequestHandlerCode(cookieReq, state.certGenHandler, http.StatusOK)
	if err != nil {
		t.Fatal(err)
	}
}

func TestFailSingingExpiredCookie(t *testing.T) {
	state, passwdFile, err := setupValidRuntimeStateSigner()
	if err != nil {
		t.Fatal(err)
	}
	defer os.Remove(passwdFile.Name()) // clean up

	//Fist we ensure OK is working
	cookieReq, err := createKeyBodyRequest("POST", "/certgen/username?type=x509", testUserPEMPublicKey)
	if err != nil {
		t.Fatal(err)
	}

	cookieVal := "supersecret"
	state.authCookie[cookieVal] = authInfo{
		Username:  "username",
<<<<<<< HEAD
		AuthLevel: AuthLevelU2F,
=======
		AuthType:  AuthTypeU2F,
>>>>>>> e96cca64
		ExpiresAt: time.Now().Add(120 * time.Second)}
	authCookie := http.Cookie{Name: authCookieName, Value: cookieVal}
	cookieReq.AddCookie(&authCookie)

	_, err = checkRequestHandlerCode(cookieReq, state.certGenHandler, http.StatusOK)
	if err != nil {
		t.Fatal(err)
	}
	// Now expire the cookie and retry
<<<<<<< HEAD
	state.authCookie[cookieVal] = authInfo{Username: "username", AuthLevel: AuthLevelU2F, ExpiresAt: time.Now().Add(-120 * time.Second)}
=======
	state.authCookie[cookieVal] = authInfo{Username: "username", AuthType: AuthTypeU2F, ExpiresAt: time.Now().Add(-120 * time.Second)}
>>>>>>> e96cca64
	_, err = checkRequestHandlerCode(cookieReq, state.certGenHandler, http.StatusUnauthorized)
	if err != nil {
		t.Fatal(err)
	}
	// TODO check that body is actually empty
}

func TestFailSingingUnexpectedCookie(t *testing.T) {
	state, passwdFile, err := setupValidRuntimeStateSigner()
	if err != nil {
		t.Fatal(err)
	}
	defer os.Remove(passwdFile.Name()) // clean up

	cookieReq, err := createKeyBodyRequest("POST", "/certgen/username?type=x509", testUserPEMPublicKey)
	if err != nil {
		t.Fatal(err)
	}

	cookieVal := "supersecret"
	state.authCookie[cookieVal] = authInfo{Username: "username", ExpiresAt: time.Now().Add(120 * time.Second)}
	authCookie := http.Cookie{Name: authCookieName, Value: "nonmatchingvalue"}
	cookieReq.AddCookie(&authCookie)

	// Now expire the cookie and retry
	_, err = checkRequestHandlerCode(cookieReq, state.certGenHandler, http.StatusUnauthorized)
	if err != nil {
		t.Fatal(err)
	}
	// TODO check that body is actually empty
}

func checkRequestHandlerCode(req *http.Request, handlerFunc http.HandlerFunc, expectedStatus int) (*httptest.ResponseRecorder, error) {
	rr := httptest.NewRecorder()
	handler := http.HandlerFunc(handlerFunc)

	handler.ServeHTTP(rr, req)
	if status := rr.Code; status != expectedStatus {
		errStr := fmt.Sprintf("handler returned wrong status code: got %v want %v",
			status, expectedStatus)
		err := errors.New(errStr)
		return nil, err
	}
	return rr, nil
}

func TestInjectingSecret(t *testing.T) {
	var state RuntimeState
	passwdFile, err := setupPasswdFile()
	if err != nil {
		t.Fatal(err)
	}
	state.SSHCARawFileContent = []byte(encryptedTestSignerPrivateKey)

	defer os.Remove(passwdFile.Name()) // clean up
	state.Config.Base.HtpasswdFilename = passwdFile.Name()

	state.authCookie = make(map[string]authInfo)
	// Make certgen Request
	//Fist we ensure OK is working
	certGenReq, err := createKeyBodyRequest("POST", "/certgen/username?type=x509", testUserPEMPublicKey)
	if err != nil {
		t.Fatal(err)
	}

	cookieVal := "supersecret"
	state.authCookie[cookieVal] = authInfo{
		Username:  "username",
<<<<<<< HEAD
		AuthLevel: AuthLevelU2F,
=======
		AuthType:  AuthTypeU2F,
>>>>>>> e96cca64
		ExpiresAt: time.Now().Add(120 * time.Second)}
	authCookie := http.Cookie{Name: authCookieName, Value: cookieVal}
	certGenReq.AddCookie(&authCookie)

	//certGenReq, err := createBasicAuthRequstWithKeyBody("POST", "/certgen/username", "username", "password", testUserSSHPublicKey)
	if err != nil {
		t.Fatal(err)
	}
	_, err = checkRequestHandlerCode(certGenReq, state.certGenHandler, http.StatusInternalServerError)
	if err != nil {
		t.Fatal(err)
	}

	// Now we make the inject Request
	injectSecretRequest, err := http.NewRequest("POST", "/admin/inject", nil)
	if err != nil {
		t.Fatal(err)
	}
	var connectionState tls.ConnectionState
	injectSecretRequest.TLS = &connectionState

	_, err = checkRequestHandlerCode(injectSecretRequest, state.secretInjectorHandler, http.StatusForbidden)
	if err != nil {
		t.Fatal(err)
	}

	// now lets pretend that a tls connection with valid certs exists and try again
	var subjectCert x509.Certificate
	subjectCert.Subject.CommonName = "foo"
	peerCertList := []*x509.Certificate{&subjectCert}
	connectionState.VerifiedChains = append(connectionState.VerifiedChains, peerCertList)
	injectSecretRequest.TLS = &connectionState

	q := injectSecretRequest.URL.Query()
	q.Add("ssh_ca_password", "password")
	injectSecretRequest.URL.RawQuery = q.Encode()

	_, err = checkRequestHandlerCode(injectSecretRequest, state.secretInjectorHandler, http.StatusOK)
	if err != nil {
		t.Fatal(err)
	}

	if state.Signer == nil {
		t.Errorf("The signer should now be loaded")
	}
	_, err = checkRequestHandlerCode(certGenReq, state.certGenHandler, http.StatusOK)
	if err != nil {
		t.Fatal(err)
	}
}

func TestPublicHandleLoginForm(t *testing.T) {
	var state RuntimeState
	//load signer
	signer, err := getSignerFromPEMBytes([]byte(testSignerPrivateKey))
	if err != nil {
		//log.Printf("Cannot parse Priave Key file")
		//return runtimeState, err
		t.Fatal(err)
	}
	state.Signer = signer
	urlList := []string{"/public/loginForm", "/public/x509ca"}
	for _, url := range urlList {
		req, err := http.NewRequest("GET", url, nil)
		if err != nil {
			t.Fatal(err)
			//return nil, err
		}
		_, err = checkRequestHandlerCode(req, state.publicPathHandler, http.StatusOK)
		if err != nil {
			t.Fatal(err)
		}
	}
	req, err := http.NewRequest("GET", "/public/foo", nil)
	_, err = checkRequestHandlerCode(req, state.publicPathHandler, http.StatusNotFound)
	if err != nil {
		t.Fatal(err)
	}
}

// returns true if it has a valid cookie that is found on the runtimestate...
// probably can be replaced by something calling checkAuth once that understands the login
// form.
func checkValidLoginResponse(resp *http.Response, state *RuntimeState, username string) bool {
	//get cookies
	var authCookie *http.Cookie
	for _, cookie := range resp.Cookies() {
		if cookie.Name != authCookieName {
			continue
		}
		authCookie = cookie
	}
	if authCookie == nil {
		return false
	}
	info, ok := state.authCookie[authCookie.Value]
	if !ok {
		return false
	}
	if info.Username != username {
		return false
	}
	// TODO: add check for expiration.
	return true

}

func TestLoginAPIBasicAuth(t *testing.T) {
	var state RuntimeState
	//load signer
	signer, err := getSignerFromPEMBytes([]byte(testSignerPrivateKey))
	if err != nil {
		t.Fatal(err)
	}
	state.Signer = signer
	state.authCookie = make(map[string]authInfo)

	passwdFile, err := setupPasswdFile()
	if err != nil {
		t.Fatal(err)
	}
	defer os.Remove(passwdFile.Name()) // clean up
	state.Config.Base.HtpasswdFilename = passwdFile.Name()

	req, err := http.NewRequest("GET", "/api/v0/login", nil)
	if err != nil {
		t.Fatal(err)
		//return nil, err
	}
	req.SetBasicAuth(validUsernameConst, validPasswordConst)
	rr, err := checkRequestHandlerCode(req, state.loginHandler, http.StatusOK)
	if err != nil {
		t.Fatal(err)
	}
	//TODO: check for existence of login cookie!
	if !checkValidLoginResponse(rr.Result(), &state, validUsernameConst) {
		t.Fatal(err)
	}

	//now we check for failed auth
	for _, testVector := range loginFailValues {
		//there are no nil values in basic auth
		if testVector.Password == nil {
			continue
		}
		if testVector.Username == nil {
			continue
		}
		req.SetBasicAuth(*testVector.Username, *testVector.Password)
		_, err = checkRequestHandlerCode(req, state.loginHandler, http.StatusUnauthorized)
		if err != nil {
			t.Fatal(err)
		}
	}
}

func TestLoginAPIFormAuth(t *testing.T) {
	var state RuntimeState
	//load signer
	signer, err := getSignerFromPEMBytes([]byte(testSignerPrivateKey))
	if err != nil {
		t.Fatal(err)
	}
	state.Signer = signer
	state.authCookie = make(map[string]authInfo)

	passwdFile, err := setupPasswdFile()
	if err != nil {
		t.Fatal(err)
	}
	defer os.Remove(passwdFile.Name()) // clean up
	state.Config.Base.HtpasswdFilename = passwdFile.Name()

	form := url.Values{}
	form.Add("username", validUsernameConst)
	form.Add("password", validPasswordConst)

	req, err := http.NewRequest("POST", loginPath, strings.NewReader(form.Encode()))
	if err != nil {
		t.Fatal(err)
	}
	// TODO: add thest with multipart/form-data support and test
	//req.Header.Add("Content-Type", "multipart/form-data")
	req.Header.Add("Content-Length", strconv.Itoa(len(form.Encode())))
	req.Header.Add("Content-Type", "application/x-www-form-urlencoded")

	rr, err := checkRequestHandlerCode(req, state.loginHandler, http.StatusOK)
	if err != nil {
		t.Fatal(err)
	}
	//TODO: check for existence of login cookie!
	if !checkValidLoginResponse(rr.Result(), &state, validUsernameConst) {
		t.Fatal(err)
	}

	//now we check for failed auth
	for _, testVector := range loginFailValues {
		form := url.Values{}
		if testVector.Password != nil {
			form.Add("password", *testVector.Password)
		}
		if testVector.Username != nil {
			form.Add("username", *testVector.Username)
		}
		req, err := http.NewRequest("POST", loginPath, strings.NewReader(form.Encode()))
		if err != nil {
			t.Fatal(err)
		}
		req.Header.Add("Content-Length", strconv.Itoa(len(form.Encode())))
		req.Header.Add("Content-Type", "application/x-www-form-urlencoded")
		t.Logf("form='%s'", form.Encode())
		//req.SetBasicAuth(*testVector.Username, *testVector.Password)
		_, err = checkRequestHandlerCode(req, state.loginHandler, http.StatusUnauthorized)
		if err != nil {
			t.Fatal(err)
		}
	}
}

func TestProfileHandlerTemplate(t *testing.T) {
	var state RuntimeState
	//load signer
	signer, err := getSignerFromPEMBytes([]byte(testSignerPrivateKey))
	if err != nil {
		t.Fatal(err)
	}
	state.Signer = signer
	state.authCookie = make(map[string]authInfo)

	req, err := http.NewRequest("GET", "/profile/", nil)
	if err != nil {
		t.Fatal(err)
		//return nil, err
	}
	cookieVal := "supersecret"
	state.authCookie[cookieVal] = authInfo{Username: "username", ExpiresAt: time.Now().Add(120 * time.Second)}
	authCookie := http.Cookie{Name: authCookieName, Value: cookieVal}
	req.AddCookie(&authCookie)

	_, err = checkRequestHandlerCode(req, state.profileHandler, http.StatusOK)
	if err != nil {
		t.Fatal(err)
	}
	//TODO: verify HTML output
}

func TestU2fTokenManagerHandlerUpdateSuccess(t *testing.T) {
	var state RuntimeState
	//load signer
	signer, err := getSignerFromPEMBytes([]byte(testSignerPrivateKey))
	if err != nil {
		t.Fatal(err)
	}
	state.Signer = signer
	state.authCookie = make(map[string]authInfo)
	state.userProfile = make(map[string]userProfile)

	cookieVal := "supersecret"
	state.authCookie[cookieVal] = authInfo{Username: "username", ExpiresAt: time.Now().Add(120 * time.Second)}
	authCookie := http.Cookie{Name: authCookieName, Value: cookieVal}

	const newName = "New"
	const oldName = "Old"

	state.userProfile["username"] = userProfile{U2fAuthData: []u2fAuthData{u2fAuthData{Name: oldName}}}

	form := url.Values{}
	form.Add("username", "username")
	//form.Add("password", validPasswordConst)
	form.Add("index", "0")
	form.Add("name", newName)
	form.Add("action", "Update")

	req, err := http.NewRequest("POST", u2fTokenManagementPath, strings.NewReader(form.Encode()))
	if err != nil {
		t.Fatal(err)
	}
	req.AddCookie(&authCookie)
	req.Header.Add("Content-Length", strconv.Itoa(len(form.Encode())))
	req.Header.Add("Content-Type", "application/x-www-form-urlencoded")
	val, err := checkRequestHandlerCode(req, state.u2fTokenManagerHandler, http.StatusOK)
	if err != nil {
		t.Log(val)
		t.Fatal(err)
	}
	// Todo... check against the FS.
	if state.userProfile["username"].U2fAuthData[0].Name != newName {
		t.Fatal("update not successul")
	}
}

func TestU2fTokenManagerHandlerDeleteSuccess(t *testing.T) {
	var state RuntimeState
	//load signer
	signer, err := getSignerFromPEMBytes([]byte(testSignerPrivateKey))
	if err != nil {
		t.Fatal(err)
	}
	state.Signer = signer
	state.authCookie = make(map[string]authInfo)
	state.userProfile = make(map[string]userProfile)

	cookieVal := "supersecret"
	state.authCookie[cookieVal] = authInfo{Username: "username", ExpiresAt: time.Now().Add(120 * time.Second)}
	authCookie := http.Cookie{Name: authCookieName, Value: cookieVal}

	state.userProfile["username"] = userProfile{
		U2fAuthData: []u2fAuthData{
			u2fAuthData{Name: "name1", Enabled: false},
			u2fAuthData{Name: "name2", Enabled: false}}}

	form := url.Values{}
	form.Add("username", "username")
	//form.Add("password", validPasswordConst)
	form.Add("index", "0")
	form.Add("action", "Delete")

	req, err := http.NewRequest("POST", u2fTokenManagementPath, strings.NewReader(form.Encode()))
	if err != nil {
		t.Fatal(err)
	}
	req.AddCookie(&authCookie)
	req.Header.Add("Content-Length", strconv.Itoa(len(form.Encode())))
	req.Header.Add("Content-Type", "application/x-www-form-urlencoded")
	val, err := checkRequestHandlerCode(req, state.u2fTokenManagerHandler, http.StatusOK)
	if err != nil {
		t.Log(val)
		t.Fatal(err)
	}
	// Todo... check against the FS.
	if len(state.userProfile["username"].U2fAuthData) != 1 {
		t.Fatal("update not successul")
	}
}<|MERGE_RESOLUTION|>--- conflicted
+++ resolved
@@ -238,11 +238,7 @@
 	}
 
 	cookieVal := "supersecret"
-<<<<<<< HEAD
-	state.authCookie[cookieVal] = authInfo{Username: "username", AuthLevel: AuthLevelU2F, ExpiresAt: time.Now().Add(120 * time.Second)}
-=======
 	state.authCookie[cookieVal] = authInfo{Username: "username", AuthType: AuthTypeU2F, ExpiresAt: time.Now().Add(120 * time.Second)}
->>>>>>> e96cca64
 	authCookie := http.Cookie{Name: authCookieName, Value: cookieVal}
 	cookieReq.AddCookie(&authCookie)
 
@@ -278,11 +274,7 @@
 	}
 
 	cookieVal := "supersecret"
-<<<<<<< HEAD
-	state.authCookie[cookieVal] = authInfo{Username: "username", AuthLevel: AuthLevelU2F, ExpiresAt: time.Now().Add(120 * time.Second)}
-=======
 	state.authCookie[cookieVal] = authInfo{Username: "username", AuthType: AuthTypeU2F, ExpiresAt: time.Now().Add(120 * time.Second)}
->>>>>>> e96cca64
 	authCookie := http.Cookie{Name: authCookieName, Value: cookieVal}
 	cookieReq.AddCookie(&authCookie)
 
@@ -308,11 +300,7 @@
 	cookieVal := "supersecret"
 	state.authCookie[cookieVal] = authInfo{
 		Username:  "username",
-<<<<<<< HEAD
-		AuthLevel: AuthLevelU2F,
-=======
 		AuthType:  AuthTypeU2F,
->>>>>>> e96cca64
 		ExpiresAt: time.Now().Add(120 * time.Second)}
 	authCookie := http.Cookie{Name: authCookieName, Value: cookieVal}
 	cookieReq.AddCookie(&authCookie)
@@ -322,11 +310,7 @@
 		t.Fatal(err)
 	}
 	// Now expire the cookie and retry
-<<<<<<< HEAD
-	state.authCookie[cookieVal] = authInfo{Username: "username", AuthLevel: AuthLevelU2F, ExpiresAt: time.Now().Add(-120 * time.Second)}
-=======
 	state.authCookie[cookieVal] = authInfo{Username: "username", AuthType: AuthTypeU2F, ExpiresAt: time.Now().Add(-120 * time.Second)}
->>>>>>> e96cca64
 	_, err = checkRequestHandlerCode(cookieReq, state.certGenHandler, http.StatusUnauthorized)
 	if err != nil {
 		t.Fatal(err)
@@ -395,11 +379,7 @@
 	cookieVal := "supersecret"
 	state.authCookie[cookieVal] = authInfo{
 		Username:  "username",
-<<<<<<< HEAD
-		AuthLevel: AuthLevelU2F,
-=======
 		AuthType:  AuthTypeU2F,
->>>>>>> e96cca64
 		ExpiresAt: time.Now().Add(120 * time.Second)}
 	authCookie := http.Cookie{Name: authCookieName, Value: cookieVal}
 	certGenReq.AddCookie(&authCookie)
