--- conflicted
+++ resolved
@@ -553,10 +553,6 @@
 
 		return
 	}
-<<<<<<< HEAD
-	if authLevel != AuthTypeU2F {
-		state.writeFailureResponse(w, r, http.StatusBadRequest, "2nd Factor is mandatory for getting certs")
-=======
 
 	sufficientAuthLevel := false
 	// We should do an intersection operation here
@@ -571,8 +567,7 @@
 	}
 
 	if !sufficientAuthLevel {
-		writeFailureResponse(w, r, http.StatusBadRequest, "Not enough auth level for getting certs")
->>>>>>> 37abc4fb
+		state.writeFailureResponse(w, r, http.StatusBadRequest, "Not enough auth level for getting certs")
 		return
 	}
 
