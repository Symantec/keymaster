package main

import (
	"bytes"
	"crypto"
	"crypto/rand"
	"crypto/tls"
	"crypto/x509"
	"encoding/base64"
	"encoding/gob"
	"encoding/json"
	"encoding/pem"
	"errors"
	"flag"
	"fmt"
	"github.com/Symantec/Dominator/lib/logbuf"
	"github.com/Symantec/keymaster/lib/authutil"
	"github.com/Symantec/keymaster/lib/certgen"
	"github.com/prometheus/client_golang/prometheus"
	"github.com/tstranex/u2f"
	"golang.org/x/crypto/openpgp"
	"golang.org/x/crypto/openpgp/armor"
	"golang.org/x/crypto/ssh"
	"golang.org/x/net/context"
	"golang.org/x/oauth2"
	"gopkg.in/yaml.v2"
	"html/template"
	//"io"
	"io/ioutil"
	"log"
	//"net"
	"net/http"
	//"net/url"
	"os"
	"path/filepath"
	"regexp"
	"strconv"
	"strings"
	"sync"
	"time"
)

// describes the network config and the mechanism for user auth.
// While the contents of the certificaes are public, we want to
// restrict generation to authenticated users
type baseConfig struct {
	HttpAddress      string `yaml:"http_address"`
	TLSCertFilename  string `yaml:"tls_cert_filename"`
	TLSKeyFilename   string `yaml:"tls_key_filename"`
	UserAuth         string
	SSHCAFilename    string `yaml:"ssh_ca_filename"`
	HtpasswdFilename string `yaml:"htpasswd_filename"`
	ClientCAFilename string `yaml:"client_ca_filename"`
	HostIdentity     string `yaml:"host_identity"`
	KerberosRealm    string `yaml:"kerberos_realm"`
	DataDirectory    string `yaml:"data_directory"`
}

type LdapConfig struct {
	Bind_Pattern     string
	LDAP_Target_URLs string
}

type Oauth2Config struct {
	Config       *oauth2.Config
	Enabled      bool   `yaml:"enabled"`
	ClientID     string `yaml:"client_id"`
	ClientSecret string `yaml:"client_secret"`
	TokenUrl     string `yaml:"token_url"`
	AuthUrl      string `yaml:"auth_url"`
	UserinfoUrl  string `yaml:"userinfo_url"`
	Scopes       string `yaml:"scopes"`
	//Todo add allowed orgs...
}

type AppConfigFile struct {
	Base   baseConfig
	Ldap   LdapConfig
	Oauth2 Oauth2Config
}

const (
	AuthTypeNone     = 0
	AuthTypePassword = 1 << iota
	AuthTypeU2F
)

type authInfo struct {
	ExpiresAt time.Time
	Username  string
	AuthType  int
}

type u2fAuthData struct {
	Enabled      bool
	CreatedAt    time.Time
	CreatorAddr  string
	Counter      uint32
	Name         string
	Registration *u2f.Registration
}

type userProfile struct {
	U2fAuthData           []u2fAuthData
	RegistrationChallenge *u2f.Challenge
	u2fAuthChallenge      *u2f.Challenge
}

type pendingAuth2Request struct {
	ExpiresAt time.Time
	state     string
	ctx       context.Context
}

type RuntimeState struct {
	Config              AppConfigFile
	SSHCARawFileContent []byte
	Signer              crypto.Signer
	ClientCAPool        *x509.CertPool
	HostIdentity        string
	KerberosRealm       *string
	caCertDer           []byte
	authCookie          map[string]authInfo
	Mutex               sync.Mutex
	userProfile         map[string]userProfile
	pendingOauth2       map[string]pendingAuth2Request
}

const redirectPath = "/auth/oauth2/callback"
const userProfileFilename = "userProfiles.gob"

var (
	Version          = "No version provided"
	configFilename   = flag.String("config", "config.yml", "The filename of the configuration")
	debug            = flag.Bool("debug", false, "Enable debug messages to console")
	u2fAppID         = "https://www.example.com:33443"
	u2fTrustedFacets = []string{}
)

func getHostIdentity() (string, error) {
	return os.Hostname()
}

func exitsAndCanRead(fileName string, description string) ([]byte, error) {
	if _, err := os.Stat(fileName); os.IsNotExist(err) {
		return nil, err
	}
	buffer, err := ioutil.ReadFile(fileName)
	if err != nil {
		err = errors.New("cannot read " + description + "file")
		return nil, err
	}
	return buffer, err
}

func getSignerFromPEMBytes(privateKey []byte) (crypto.Signer, error) {
	return certgen.GetSignerFromPEMBytes(privateKey)
}

// Assumes the runtime state signer has been loaded!
func generateCADer(state *RuntimeState, keySigner crypto.Signer) ([]byte, error) {
	organizationName := state.HostIdentity
	if state.KerberosRealm != nil {
		organizationName = *state.KerberosRealm
	}
	return certgen.GenSelfSignedCACert(state.HostIdentity, organizationName, keySigner)
}

func (state *RuntimeState) performStateCleanup() {
	secsBetweenCleanup := 30
	for {
		state.Mutex.Lock()
		initAuthSize := len(state.authCookie)
		for key, authInfo := range state.authCookie {
			if authInfo.ExpiresAt.Before(time.Now()) {
				delete(state.authCookie, key)
			}
		}
		finalAuthSize := len(state.authCookie)
		state.Mutex.Unlock()
		if *debug {
			log.Printf("Auth Cookie sizes: before:(%d) after (%d)\n", initAuthSize, finalAuthSize)
		}
		time.Sleep(time.Duration(secsBetweenCleanup) * time.Second)
	}

}

func loadVerifyConfigFile(configFilename string) (RuntimeState, error) {
	var runtimeState RuntimeState
	if _, err := os.Stat(configFilename); os.IsNotExist(err) {
		err = errors.New("mising config file failure")
		return runtimeState, err
	}
	source, err := ioutil.ReadFile(configFilename)
	if err != nil {
		err = errors.New("cannot read config file")
		return runtimeState, err
	}
	err = yaml.Unmarshal(source, &runtimeState.Config)
	if err != nil {
		err = errors.New("Cannot parse config file")
		return runtimeState, err
	}

	//share config
	runtimeState.authCookie = make(map[string]authInfo)
	runtimeState.userProfile = make(map[string]userProfile)
	runtimeState.pendingOauth2 = make(map[string]pendingAuth2Request)

	//verify config
	if len(runtimeState.Config.Base.HostIdentity) > 0 {
		runtimeState.HostIdentity = runtimeState.Config.Base.HostIdentity
	} else {
		runtimeState.HostIdentity, err = getHostIdentity()
		if err != nil {
			return runtimeState, err
		}
	}
	// TODO: This assumes httpAddress is just the port..
	u2fAppID = "https://" + runtimeState.HostIdentity + runtimeState.Config.Base.HttpAddress
	u2fTrustedFacets = append(u2fTrustedFacets, u2fAppID)

	if len(runtimeState.Config.Base.KerberosRealm) > 0 {
		runtimeState.KerberosRealm = &runtimeState.Config.Base.KerberosRealm
	}

	_, err = exitsAndCanRead(runtimeState.Config.Base.TLSCertFilename, "http cert file")
	if err != nil {
		return runtimeState, err
	}
	_, err = exitsAndCanRead(runtimeState.Config.Base.TLSKeyFilename, "http key file")
	if err != nil {
		return runtimeState, err
	}

	sshCAFilename := runtimeState.Config.Base.SSHCAFilename
	runtimeState.SSHCARawFileContent, err = exitsAndCanRead(sshCAFilename, "ssh CA File")
	if err != nil {
		log.Printf("Cannot load ssh CA File")
		return runtimeState, err
	}

	if len(runtimeState.Config.Base.ClientCAFilename) > 0 {
		clientCAbuffer, err := exitsAndCanRead(runtimeState.Config.Base.ClientCAFilename, "client CA file")
		if err != nil {
			log.Printf("Cannot load client CA File")
			return runtimeState, err
		}
		runtimeState.ClientCAPool = x509.NewCertPool()
		ok := runtimeState.ClientCAPool.AppendCertsFromPEM(clientCAbuffer)
		if !ok {
			err = errors.New("Cannot append any certs from Client CA file")
			return runtimeState, err
		}
		if *debug || true {
			log.Printf("client ca file loaded")
		}

	}
	if strings.HasPrefix(string(runtimeState.SSHCARawFileContent[:]), "-----BEGIN RSA PRIVATE KEY-----") {
		signer, err := getSignerFromPEMBytes(runtimeState.SSHCARawFileContent)
		if err != nil {
			log.Printf("Cannot parse Priave Key file")
			return runtimeState, err
		}
		runtimeState.caCertDer, err = generateCADer(&runtimeState, signer)
		if err != nil {
			log.Printf("Cannot generate CA Der")
			return runtimeState, err
		}

		// Assignmet of signer MUST be the last operation after
		// all error checks
		runtimeState.Signer = signer

	} else {
		if runtimeState.ClientCAPool == nil {
			err := errors.New("Invalid ssh CA private key file and NO clientCA")
			return runtimeState, err
		}
		//check that the loaded date seems like an openpgp armored file
		fileAsString := string(runtimeState.SSHCARawFileContent[:])
		if !strings.HasPrefix(fileAsString, "-----BEGIN PGP MESSAGE-----") {
			err = errors.New("Have a client CA but the CA file does NOT look like and PGP file")
			return runtimeState, err
		}

	}

	//create the oath2 config
	if runtimeState.Config.Oauth2.Enabled == true {
		log.Printf("oath2 is enabled")
		runtimeState.Config.Oauth2.Config = &oauth2.Config{
			ClientID:     runtimeState.Config.Oauth2.ClientID,
			ClientSecret: runtimeState.Config.Oauth2.ClientSecret,
			Endpoint: oauth2.Endpoint{
				AuthURL:  runtimeState.Config.Oauth2.AuthUrl,
				TokenURL: runtimeState.Config.Oauth2.TokenUrl},
			RedirectURL: "https://" + runtimeState.HostIdentity + runtimeState.Config.Base.HttpAddress + redirectPath,
			Scopes:      strings.Split(runtimeState.Config.Oauth2.Scopes, " ")}
	}
	///
	err = runtimeState.LoadUserProfiles()
	if err != nil {
		log.Printf("Cannot load user Profile %s", err)
	}
	log.Printf("%+v", runtimeState.userProfile)

	// and we start the cleanup
	go runtimeState.performStateCleanup()

	return runtimeState, nil
}

func convertToBindDN(username string, bind_pattern string) string {
	return fmt.Sprintf(bind_pattern, username)
}

func checkUserPassword(username string, password string, config AppConfigFile) (bool, error) {
	//if username == "camilo_viecco1" && password == "pass" {
	//	return true, nil
	//}

	const timeoutSecs = 3
	bindDN := convertToBindDN(username, config.Ldap.Bind_Pattern)
	for _, ldapUrl := range strings.Split(config.Ldap.LDAP_Target_URLs, ",") {
		if len(ldapUrl) < 1 {
			continue
		}
		u, err := authutil.ParseLDAPURL(ldapUrl)
		if err != nil {
			log.Printf("Failed to parse ldapurl '%s'", ldapUrl)
			continue
		}
		vaild, err := authutil.CheckLDAPUserPassword(*u, bindDN, password, timeoutSecs, nil)
		if err != nil {
			//log.Printf("Failed to parse %s", ldapUrl)
			continue
		}
		// the ldap exchange was successful (user might be invaid)
		return vaild, nil

	}
	if config.Base.HtpasswdFilename != "" {
		if *debug {
			log.Printf("I have htpasswed filename")
		}
		buffer, err := ioutil.ReadFile(config.Base.HtpasswdFilename)
		if err != nil {
			return false, err
		}
		valid, err := authutil.CheckHtpasswdUserPassword(username, password, buffer)
		if err != nil {
			return false, err
		}
		return valid, nil
	}
	return false, nil
}

// returns application/json or text/html depending on the request. By default we assume the requester wants json
func getPreferredAcceptType(r *http.Request) string {
	preferredAcceptType := "application/json"
	acceptHeader, ok := r.Header["Accept"]
	if ok {
		for _, acceptValue := range acceptHeader {
			if strings.Contains(acceptValue, "text/html") {
				log.Printf("Got it  %+v", acceptValue)
				preferredAcceptType = "text/html"
			}
		}
	}
	return preferredAcceptType
}

func writeFailureResponse(w http.ResponseWriter, r *http.Request, code int, message string) {
	returnAcceptType := getPreferredAcceptType(r)
	if code == http.StatusUnauthorized && returnAcceptType != "text/html" {
		w.Header().Set("WWW-Authenticate", `Basic realm="User Credentials"`)
	}
	w.WriteHeader(code)
	publicErrorText := fmt.Sprintf("%d %s %s\n", code, http.StatusText(code), message)
	switch code {

	case http.StatusUnauthorized:
		switch returnAcceptType {
		case "text/html":
			// TODO: change by a message followed by an HTTP redirection
			fmt.Fprintf(w, "%s", loginFormText)
		default:
			w.Write([]byte(publicErrorText))
		}
	default:
		w.Write([]byte(publicErrorText))
	}
}

// returns true if the system is locked and sends message to the requester
func (state *RuntimeState) sendFailureToClientIfLocked(w http.ResponseWriter, r *http.Request) bool {
	var signerIsNull bool

	state.Mutex.Lock()
	signerIsNull = (state.Signer == nil)
	state.Mutex.Unlock()

	if signerIsNull {
		writeFailureResponse(w, r, http.StatusInternalServerError, "")
		log.Printf("Signer has not been unlocked")
		return true
	}
	return false
}

// Inspired by http://stackoverflow.com/questions/21936332/idiomatic-way-of-requiring-http-basic-auth-in-go
func (state *RuntimeState) checkAuth(w http.ResponseWriter, r *http.Request) (string, int, error) {
	// We first check for cookies
	var authCookie *http.Cookie
	for _, cookie := range r.Cookies() {
		if cookie.Name != authCookieName {
			continue
		}
		authCookie = cookie
	}
	if authCookie == nil {
		//For now try also http basic (to be deprecated)
		user, pass, ok := r.BasicAuth()
		if !ok {
			writeFailureResponse(w, r, http.StatusUnauthorized, "")
			//toLoginOrBasicAuth(w, r)
			err := errors.New("check_Auth, Invalid or no auth header")
			return "", AuthTypeNone, err
		}
		state.Mutex.Lock()
		config := state.Config
		state.Mutex.Unlock()
		valid, err := checkUserPassword(user, pass, config)
		if err != nil {
			writeFailureResponse(w, r, http.StatusInternalServerError, "")
			return "", AuthTypeNone, err
		}
		if !valid {
			writeFailureResponse(w, r, http.StatusUnauthorized, "")
			err := errors.New("Invalid Credentials")
			return "", AuthTypeNone, err
		}
		return user, AuthTypePassword, nil
	}

	//Critical section
	state.Mutex.Lock()
	info, ok := state.authCookie[authCookie.Value]
	state.Mutex.Unlock()

	if !ok {
		//redirect to login page?
		//better would be to return the content of the redirect form with a 401 code?
		writeFailureResponse(w, r, http.StatusUnauthorized, "")
		err := errors.New("Invalid Cookie")
		return "", AuthTypeNone, err
	}
	//check for expiration...
	if info.ExpiresAt.Before(time.Now()) {
		writeFailureResponse(w, r, http.StatusUnauthorized, "")
		err := errors.New("Expired Cookie")
		return "", AuthTypeNone, err

	}
	return info.Username, info.AuthType, nil
}

func (state *RuntimeState) SaveUserProfiles() error {
	var gobBuffer bytes.Buffer
	encoder := gob.NewEncoder(&gobBuffer)
	if err := encoder.Encode(state.userProfile); err != nil {
		return err
	}
	userProfilePath := filepath.Join(state.Config.Base.DataDirectory, userProfileFilename)
	return ioutil.WriteFile(userProfilePath, gobBuffer.Bytes(), 0640)
}

func (state *RuntimeState) LoadUserProfiles() error {
	userProfilePath := filepath.Join(state.Config.Base.DataDirectory, userProfileFilename)

	fileBytes, err := exitsAndCanRead(userProfilePath, "user Profile file")
	if err != nil {
		log.Printf("problem with user Profile data")
		return err
	}
	gobReader := bytes.NewReader(fileBytes)
	decoder := gob.NewDecoder(gobReader)
	return decoder.Decode(&state.userProfile)
}

const certgenPath = "/certgen/"

func (state *RuntimeState) certGenHandler(w http.ResponseWriter, r *http.Request) {
	var signerIsNull bool
	var keySigner crypto.Signer

	// copy runtime singer if not nil
	state.Mutex.Lock()
	signerIsNull = (state.Signer == nil)
	if !signerIsNull {
		keySigner = state.Signer
	}
	state.Mutex.Unlock()

	//local sanity tests
	if signerIsNull {
		writeFailureResponse(w, r, http.StatusInternalServerError, "")
		log.Printf("Signer not loaded")
		return
	}
	/*
	 */
	// TODO(camilo_viecco1): reorder checks so that simple checks are done before checking user creds
	authUser, authLevel, err := state.checkAuth(w, r)
	if err != nil {
		log.Printf("%v", err)

		return
	}
<<<<<<< HEAD
	if authLevel < AuthLevelU2F {
=======
	if authLevel != AuthTypeU2F {
>>>>>>> e96cca64
		writeFailureResponse(w, r, http.StatusBadRequest, "2nd Factor is mandatory for getting certs")
		return
	}

	targetUser := r.URL.Path[len(certgenPath):]
	if authUser != targetUser {
		writeFailureResponse(w, r, http.StatusForbidden, "")
		log.Printf("User %s asking for creds for %s", authUser, targetUser)
		return
	}
	if *debug {
		log.Printf("auth succedded for %s", authUser)
	}

	switch r.Method {
	case "GET":
		if *debug {
			log.Printf("Got client GET connection")
		}
		err = r.ParseForm()
		if err != nil {
			log.Println(err)
			writeFailureResponse(w, r, http.StatusBadRequest, "Error parsing form")
			return
		}
	case "POST":
		if *debug {
			log.Printf("Got client POST connection")
		}
		err = r.ParseMultipartForm(1e7)
		if err != nil {
			log.Println(err)
			writeFailureResponse(w, r, http.StatusBadRequest, "Error parsing form")
			return
		}
	default:
		writeFailureResponse(w, r, http.StatusMethodNotAllowed, "")
		return
	}

	certType := "ssh"
	if val, ok := r.Form["type"]; ok {
		certType = val[0]
	}
	log.Printf("cert type =%s", certType)

	switch certType {
	case "ssh":
		state.postAuthSSHCertHandler(w, r, targetUser, keySigner)
		return
	case "x509":
		state.postAuthX509CertHandler(w, r, targetUser, keySigner)
		return
	default:
		writeFailureResponse(w, r, http.StatusBadRequest, "Unrecognized cert type")
		return
	}
	//SHOULD have never reached this!
	writeFailureResponse(w, r, http.StatusInternalServerError, "")
	log.Printf("Escape from default paths")
	return

}

func (state *RuntimeState) postAuthSSHCertHandler(w http.ResponseWriter, r *http.Request, targetUser string, keySigner crypto.Signer) {
	signer, err := ssh.NewSignerFromSigner(keySigner)
	if err != nil {
		writeFailureResponse(w, r, http.StatusInternalServerError, "")
		log.Printf("Signer failed to load")
		return
	}

	var cert string
	switch r.Method {
	case "GET":
		cert, err = certgen.GenSSHCertFileStringFromSSSDPublicKey(targetUser, signer, state.HostIdentity)
		if err != nil {
			http.NotFound(w, r)
			return
		}
	case "POST":
		file, _, err := r.FormFile("pubkeyfile")
		if err != nil {
			log.Println(err)
			writeFailureResponse(w, r, http.StatusBadRequest, "Missing public key file")
			return
		}
		defer file.Close()
		buf := new(bytes.Buffer)
		buf.ReadFrom(file)
		userPubKey := buf.String()
		//validKey, err := regexp.MatchString("^(ssh-rsa|ssh-dss|ecdsa-sha2-nistp256|ssh-ed25519) [a-zA-Z0-9/+]+=?=? .*$", userPubKey)
		validKey, err := regexp.MatchString("^(ssh-rsa|ssh-dss|ecdsa-sha2-nistp256|ssh-ed25519) [a-zA-Z0-9/+]+=?=? ?.{0,512}\n?$", userPubKey)
		if err != nil {
			log.Println(err)
			writeFailureResponse(w, r, http.StatusInternalServerError, "")
			return
		}
		if !validKey {
			writeFailureResponse(w, r, http.StatusBadRequest, "Invalid File, bad re")
			log.Printf("invalid file, bad re")
			return

		}

		cert, err = certgen.GenSSHCertFileString(targetUser, userPubKey, signer, state.HostIdentity)
		if err != nil {
			writeFailureResponse(w, r, http.StatusInternalServerError, "")
			log.Printf("signUserPubkey Err")
			return
		}

	default:
		writeFailureResponse(w, r, http.StatusMethodNotAllowed, "")
		return

	}
	w.Header().Set("Content-Disposition", `attachment; filename="id_rsa-cert.pub"`)
	w.WriteHeader(200)
	fmt.Fprintf(w, "%s", cert)
	log.Printf("Generated SSH Certifcate for %s", targetUser)

}

func (state *RuntimeState) postAuthX509CertHandler(w http.ResponseWriter, r *http.Request, targetUser string, keySigner crypto.Signer) {
	var cert string
	switch r.Method {
	case "POST":
		file, _, err := r.FormFile("pubkeyfile")
		if err != nil {
			log.Println(err)
			writeFailureResponse(w, r, http.StatusBadRequest, "Missing public key file")
			return
		}
		defer file.Close()
		buf := new(bytes.Buffer)
		buf.ReadFrom(file)

		block, _ := pem.Decode(buf.Bytes())
		if block == nil || block.Type != "PUBLIC KEY" {
			writeFailureResponse(w, r, http.StatusBadRequest, "Invalid File, Unable to decode pem")
			log.Printf("invalid file, unable to decode pem")
			return
		}
		userPub, err := x509.ParsePKIXPublicKey(block.Bytes)
		if err != nil {
			writeFailureResponse(w, r, http.StatusBadRequest, "Cannot parse public key")
			log.Printf("Cannot parse public key")
			return
		}
		//tate.caCertDer
		caCert, err := x509.ParseCertificate(state.caCertDer)
		if err != nil {
			//writeFailureResponse(w, http.StatusBadRequest, "Cannot parse public key")
			writeFailureResponse(w, r, http.StatusInternalServerError, "")
			log.Printf("Cannot parse CA Der data")
			return
		}
		derCert, err := certgen.GenUserX509Cert(targetUser, userPub, caCert, keySigner, state.KerberosRealm)
		if err != nil {
			writeFailureResponse(w, r, http.StatusInternalServerError, "")
			log.Printf("Cannot Generate x509cert")
			return
		}
		cert = string(pem.EncodeToMemory(&pem.Block{Type: "CERTIFICATE", Bytes: derCert}))

	default:
		writeFailureResponse(w, r, http.StatusMethodNotAllowed, "")
		return

	}
	w.Header().Set("Content-Disposition", `attachment; filename="userCert.pem"`)
	w.WriteHeader(200)
	fmt.Fprintf(w, "%s", cert)
	log.Printf("Generated x509 Certifcate for %s", targetUser)
}

const secretInjectorPath = "/admin/inject"

func (state *RuntimeState) secretInjectorHandler(w http.ResponseWriter, r *http.Request) {
	// checks this is only allowed when using TLS client certs.. all other authn
	// mechanisms are considered invalid... for now no authz mechanisms are in place ie
	// Any user with a valid cert can use this handler
	if r.TLS == nil {
		writeFailureResponse(w, r, http.StatusInternalServerError, "")
		log.Printf("We require TLS\n")
		return
	}

	if len(r.TLS.VerifiedChains) < 1 {
		writeFailureResponse(w, r, http.StatusForbidden, "")
		log.Printf("Forbidden\n")
		return
	}
	clientName := r.TLS.VerifiedChains[0][0].Subject.CommonName
	log.Printf("Got connection from %s", clientName)
	r.ParseForm()
	sshCAPassword, ok := r.Form["ssh_ca_password"]
	if !ok {
		writeFailureResponse(w, r, http.StatusBadRequest, "Invalid Post, missing data")
		log.Printf("missing ssh_ca_password")
		return
	}
	state.Mutex.Lock()
	defer state.Mutex.Unlock()

	// TODO.. make network error blocks to goroutines
	if state.Signer != nil {
		writeFailureResponse(w, r, http.StatusConflict, "Conflict post, signer already unlocked")
		log.Printf("Signer not null, already unlocked")
		return
	}

	decbuf := bytes.NewBuffer(state.SSHCARawFileContent)

	armorBlock, err := armor.Decode(decbuf)
	if err != nil {
		log.Printf("Cannot decode armored file")
		return
	}
	password := []byte(sshCAPassword[0])
	failed := false
	prompt := func(keys []openpgp.Key, symmetric bool) ([]byte, error) {
		// If the given passphrase isn't correct, the function will be called again, forever.
		// This method will fail fast.
		// Ref: https://godoc.org/golang.org/x/crypto/openpgp#PromptFunction
		if failed {
			return nil, errors.New("decryption failed")
		}
		failed = true
		return password, nil
	}
	md, err := openpgp.ReadMessage(armorBlock.Body, nil, prompt, nil)
	if err != nil {
		log.Printf("cannot read message")
		return
	}

	plaintextBytes, err := ioutil.ReadAll(md.UnverifiedBody)
	if err != nil {
		return
	}

	signer, err := getSignerFromPEMBytes(plaintextBytes)
	if err != nil {
		log.Printf("Cannot parse Priave Key file")
		return
	}

	log.Printf("About to generate cader %s", clientName)
	state.caCertDer, err = generateCADer(state, signer)
	if err != nil {
		log.Printf("Cannot generate CA Der")
		return
	}

	// Assignmet of signer MUST be the last operation after
	// all error checks
	state.Signer = signer

	// TODO... make success a goroutine
	w.WriteHeader(200)
	fmt.Fprintf(w, "OK\n")
	//fmt.Fprintf(w, "%+v\n", r.TLS)
}

const publicPath = "/public/"

const loginFormPath = "/public/loginForm"

func (state *RuntimeState) publicPathHandler(w http.ResponseWriter, r *http.Request) {
	var signerIsNull bool

	// check if initialized(singer  not nil)
	state.Mutex.Lock()
	signerIsNull = (state.Signer == nil)
	state.Mutex.Unlock()
	if signerIsNull {
		writeFailureResponse(w, r, http.StatusInternalServerError, "")
		log.Printf("Signer not loaded")
		return
	}

	target := r.URL.Path[len(publicPath):]

	switch target {
	case "loginForm":
		w.WriteHeader(200)
		fmt.Fprintf(w, "%s", loginFormText)
		return
	case "x509ca":
		pemCert := string(pem.EncodeToMemory(&pem.Block{Type: "CERTIFICATE", Bytes: state.caCertDer}))

		w.Header().Set("Content-Disposition", `attachment; filename="id_rsa-cert.pub"`)
		w.WriteHeader(200)
		fmt.Fprintf(w, "%s", pemCert)
	default:
		writeFailureResponse(w, r, http.StatusNotFound, "")
		return
		//w.WriteHeader(200)
		//fmt.Fprintf(w, "OK\n")
	}
}

const authCookieName = "auth_cookie"
const randomStringEntropyBytes = 32
const maxAgeSecondsAuthCookie = 300

func genRandomString() (string, error) {
	size := randomStringEntropyBytes
	rb := make([]byte, size)
	_, err := rand.Read(rb)
	if err != nil {
		return "", err
	}
	return base64.URLEncoding.EncodeToString(rb), nil
}

const loginPath = "/api/v0/login"

func (state *RuntimeState) loginHandler(w http.ResponseWriter, r *http.Request) {
	if state.sendFailureToClientIfLocked(w, r) {
		return
	}

	//Check for valid method here?
	switch r.Method {
	case "GET":
		if *debug {
			log.Printf("Got client GET connection")
		}
		err := r.ParseForm()
		if err != nil {
			log.Println(err)
			writeFailureResponse(w, r, http.StatusBadRequest, "Error parsing form")
			return
		}
	case "POST":
		if *debug {
			log.Printf("Got client POST connection")
		}
		//err := r.ParseMultipartForm(1e7)
		err := r.ParseForm()
		if err != nil {
			log.Println(err)
			writeFailureResponse(w, r, http.StatusBadRequest, "Error parsing form")
			return
		}
		//log.Printf("req =%+v", r)
	default:
		writeFailureResponse(w, r, http.StatusMethodNotAllowed, "")
		return
	}

	//First headers and then check form
	username, password, ok := r.BasicAuth()
	if !ok {
		//var username string
		if val, ok := r.Form["username"]; ok {
			if len(val) > 1 {
				writeFailureResponse(w, r, http.StatusBadRequest, "Just one username allowed")
				log.Printf("Login with multiple usernames")
				return
			}
			username = val[0]
		}
		//var password string
		if val, ok := r.Form["password"]; ok {
			if len(val) > 1 {
				writeFailureResponse(w, r, http.StatusBadRequest, "Just one password allowed")
				log.Printf("Login with passwords")
				return
			}
			password = val[0]
		}

		if len(username) < 1 || len(password) < 1 {
			writeFailureResponse(w, r, http.StatusUnauthorized, "")
			return
		}
	}

	valid, err := checkUserPassword(username, password, state.Config)
	if err != nil {
		writeFailureResponse(w, r, http.StatusInternalServerError, "")
		return
	}
	if !valid {
		writeFailureResponse(w, r, http.StatusUnauthorized, "")
		log.Printf("Invalid login for %s", username)
		//err := errors.New("Invalid Credentials")
		return
	}
	//
	cookieVal, err := genRandomString()
	if err != nil {
		writeFailureResponse(w, r, http.StatusInternalServerError, "error internal")
		log.Println(err)
		return
	}

	expiration := time.Now().Add(time.Duration(maxAgeSecondsAuthCookie) * time.Second)
	savedUserInfo := authInfo{Username: username, ExpiresAt: expiration, AuthType: AuthTypePassword}
	state.Mutex.Lock()
	state.authCookie[cookieVal] = savedUserInfo
	state.Mutex.Unlock()

	authCookie := http.Cookie{Name: authCookieName, Value: cookieVal, Expires: expiration, Path: "/", HttpOnly: true, Secure: true}

	//use handler with original request.
	http.SetCookie(w, &authCookie)

	//return user, nil

	//log.Printf("cert type =%s", certType)
	returnAcceptType := "application/json"
	acceptHeader, ok := r.Header["Accept"]
	if ok {
		for _, acceptValue := range acceptHeader {
			if strings.Contains(acceptValue, "text/html") {
				log.Printf("Got it  %+v", acceptValue)
				returnAcceptType = "text/html"
			}
		}
	}
	switch returnAcceptType {
	case "text/html":
		http.Redirect(w, r, profilePath, 302)
	default:
		w.WriteHeader(200)
		fmt.Fprintf(w, "Success!")
	}
	return

}

////////////////////////////

func getRegistrationArray(U2fAuthData []u2fAuthData) (regArray []u2f.Registration) {
	for _, data := range U2fAuthData {
		if data.Enabled {
			regArray = append(regArray, *data.Registration)
		}
	}
	return regArray
}

const u2fRegustisterRequestPath = "/u2f/RegisterRequest"

func (state *RuntimeState) u2fRegisterRequest(w http.ResponseWriter, r *http.Request) {
	if state.sendFailureToClientIfLocked(w, r) {
		return
	}

	/*
	 */
	// TODO(camilo_viecco1): reorder checks so that simple checks are done before checking user creds
	authUser, _, err := state.checkAuth(w, r)
	if err != nil {
		log.Printf("%v", err)

		return
	}

	// This is an UGLY big lock... we should at least create a separate lock for
	// the userProfile struct
	state.Mutex.Lock()
	defer state.Mutex.Unlock()
	profile, _ := state.userProfile[authUser]

	c, err := u2f.NewChallenge(u2fAppID, u2fTrustedFacets)
	if err != nil {
		log.Printf("u2f.NewChallenge error: %v", err)
		http.Error(w, "error", http.StatusInternalServerError)
		return
	}
	profile.RegistrationChallenge = c
	registrations := getRegistrationArray(profile.U2fAuthData)
	req := u2f.NewWebRegisterRequest(c, registrations)

	log.Printf("registerRequest: %+v", req)
	state.userProfile[authUser] = profile
	json.NewEncoder(w).Encode(req)
}

const u2fRegisterRequesponsePath = "/u2f/RegisterResponse"

func (state *RuntimeState) u2fRegisterResponse(w http.ResponseWriter, r *http.Request) {
	if state.sendFailureToClientIfLocked(w, r) {
		return
	}

	/*
	 */
	// TODO(camilo_viecco1): reorder checks so that simple checks are done before checking user creds
	authUser, _, err := state.checkAuth(w, r)
	if err != nil {
		log.Printf("%v", err)

		return
	}

	var regResp u2f.RegisterResponse
	if err := json.NewDecoder(r.Body).Decode(&regResp); err != nil {
		http.Error(w, "invalid response: "+err.Error(), http.StatusBadRequest)
		return
	}

	state.Mutex.Lock()
	defer state.Mutex.Unlock()
	profile, _ := state.userProfile[authUser]

	if profile.RegistrationChallenge == nil {
		http.Error(w, "challenge not found", http.StatusBadRequest)
		return
	}

	// TODO: use yubikey or get the feitan cert :(
	u2fConfig := u2f.Config{SkipAttestationVerify: true}

	reg, err := u2f.Register(regResp, *profile.RegistrationChallenge, &u2fConfig)
	if err != nil {
		log.Printf("u2f.Register error: %v", err)
		http.Error(w, "error verifying response", http.StatusInternalServerError)
		return
	}

	newReg := u2fAuthData{Counter: 0,
		Registration: reg,
		Enabled:      true,
		CreatedAt:    time.Now(),
		CreatorAddr:  r.RemoteAddr,
	}
	profile.U2fAuthData = append(profile.U2fAuthData, newReg)
	//registrations = append(registrations, *reg)
	//counter = 0

	log.Printf("Registration success: %+v", reg)

	profile.RegistrationChallenge = nil
	state.userProfile[authUser] = profile

	// TODO: make goroutine!
	state.SaveUserProfiles()

	w.Write([]byte("success"))
}

const u2fSignRequestPath = "/u2f/SignRequest"

func (state *RuntimeState) u2fSignRequest(w http.ResponseWriter, r *http.Request) {
	if state.sendFailureToClientIfLocked(w, r) {
		return
	}
	/*
	 */
	// TODO(camilo_viecco1): reorder checks so that simple checks are done before checking user creds
	authUser, _, err := state.checkAuth(w, r)
	if err != nil {
		log.Printf("%v", err)

		return
	}

	//////////
	state.Mutex.Lock()
	defer state.Mutex.Unlock()
	profile, ok := state.userProfile[authUser]

	/////////
	if !ok {
		http.Error(w, "No regstered data", http.StatusBadRequest)
		return
	}
	registrations := getRegistrationArray(profile.U2fAuthData)
	if len(registrations) < 1 {
		http.Error(w, "registration missing", http.StatusBadRequest)
		return
	}

	c, err := u2f.NewChallenge(u2fAppID, u2fTrustedFacets)
	if err != nil {
		log.Printf("u2f.NewChallenge error: %v", err)
		http.Error(w, "error", http.StatusInternalServerError)
		return
	}
	profile.u2fAuthChallenge = c
	state.userProfile[authUser] = profile

	req := c.SignRequest(registrations)
	log.Printf("Sign request: %+v", req)

	if err := json.NewEncoder(w).Encode(req); err != nil {
		log.Printf("json encofing error: %v", err)
		http.Error(w, "error", http.StatusInternalServerError)
		return
	}
}

const u2fSignResponsePath = "/u2f/SignResponse"

func (state *RuntimeState) u2fSignResponse(w http.ResponseWriter, r *http.Request) {
	// User must be logged in
	if state.sendFailureToClientIfLocked(w, r) {
		return
	}
	/*
	 */
	// TODO(camilo_viecco1): reorder checks so that simple checks are done before checking user creds
	authUser, _, err := state.checkAuth(w, r)
	if err != nil {
		log.Printf("%v", err)

		return
	}

	// If successful I need to update the cookie
	var authCookie *http.Cookie
	for _, cookie := range r.Cookies() {
		if cookie.Name != authCookieName {
			continue
		}
		authCookie = cookie
	}

	//now the actual work
	var signResp u2f.SignResponse
	if err := json.NewDecoder(r.Body).Decode(&signResp); err != nil {
		http.Error(w, "invalid response: "+err.Error(), http.StatusBadRequest)
		return
	}

	log.Printf("signResponse: %+v", signResp)

	state.Mutex.Lock()
	defer state.Mutex.Unlock()
	profile, ok := state.userProfile[authUser]

	/////////
	if !ok {
		http.Error(w, "No regstered data", http.StatusBadRequest)
		return
	}
	registrations := getRegistrationArray(profile.U2fAuthData)
	if len(registrations) < 1 {
		http.Error(w, "registration missing", http.StatusBadRequest)
		return
	}

	if profile.u2fAuthChallenge == nil {
		http.Error(w, "challenge missing", http.StatusBadRequest)
		return
	}
	if registrations == nil {
		http.Error(w, "registration missing", http.StatusBadRequest)
		return
	}

	//var err error
	for i, u2fReg := range profile.U2fAuthData {
		newCounter, authErr := u2fReg.Registration.Authenticate(signResp, *profile.u2fAuthChallenge, u2fReg.Counter)
		if authErr == nil {
			log.Printf("newCounter: %d", newCounter)
			//counter = newCounter
			profile.U2fAuthData[i].Counter = newCounter
			profile.u2fAuthChallenge = nil
			state.userProfile[authUser] = profile

			// update cookie if found, this should be also a critical section
			if authCookie != nil {
				info, ok := state.authCookie[authCookie.Value]
				if ok {
<<<<<<< HEAD
					info.AuthLevel = AuthLevelU2F
=======
					info.AuthType = AuthTypeU2F
>>>>>>> e96cca64
					state.authCookie[authCookie.Value] = info
				}
			}

			// TODO: make goroutine!
			state.SaveUserProfiles()

			// TODO: update local cookie state
			w.Write([]byte("success"))
			return
		}
	}

	log.Printf("VerifySignResponse error: %v", err)
	http.Error(w, "error verifying response", http.StatusInternalServerError)
}

const profilePath = "/profile/"

func (state *RuntimeState) profileHandler(w http.ResponseWriter, r *http.Request) {
	if state.sendFailureToClientIfLocked(w, r) {
		return
	}
	/*
	 */
	// TODO(camilo_viecco1): reorder checks so that simple checks are done before checking user creds
	authUser, _, err := state.checkAuth(w, r)
	if err != nil {
		log.Printf("%v", err)

		return
	}
	//find the user token
	state.Mutex.Lock()
	profile, _ := state.userProfile[authUser]
	state.Mutex.Unlock()
	displayData := profilePageTemplateData{Username: authUser,
		Title:     "Keymaster User Profile",
		JSSources: []string{"//code.jquery.com/jquery-1.12.4.min.js", "/static/u2f-api.js"}}
	for i, tokenInfo := range profile.U2fAuthData {

		deviceData := registeredU2FTokenDisplayInfo{
			DeviceData: fmt.Sprintf("%+v", tokenInfo.Registration.AttestationCert.Subject.CommonName),
			Enabled:    tokenInfo.Enabled,
			Name:       tokenInfo.Name,
			Index:      i}
		displayData.RegisteredToken = append(displayData.RegisteredToken, deviceData)
	}

	log.Printf("%v", displayData)

	t, err := template.New("webpage").Parse(profileHTML)
	if err != nil {
		log.Printf("bad template %v", err)
		http.Error(w, "error", http.StatusInternalServerError)
		return
	}
	err = t.Execute(w, displayData)
	if err != nil {
		log.Printf("Failed to execute %v", err)
		http.Error(w, "error", http.StatusInternalServerError)
		return
	}
	//w.Write([]byte(indexHTML))
}

const u2fTokenManagementPath = "/api/v0/manageU2FToken"

// TODO: add duplicate action filter via cookies (for browser context).

func (state *RuntimeState) u2fTokenManagerHandler(w http.ResponseWriter, r *http.Request) {
	// User must be logged in
	if state.sendFailureToClientIfLocked(w, r) {
		return
	}
	/*
	 */
	// TODO(camilo_viecco1): reorder checks so that simple checks are done before checking user creds
	authUser, _, err := state.checkAuth(w, r)
	if err != nil {
		log.Printf("%v", err)
		http.Error(w, "error", http.StatusInternalServerError)
		return
	}
	// TODO: ensure is a valid method (POST)
	err = r.ParseForm()
	if err != nil {
		log.Println(err)
		writeFailureResponse(w, r, http.StatusBadRequest, "Error parsing form")
		return
	}
	if *debug {
		log.Printf("Form: %+v", r.Form)
	}

	// Check params
	if r.Form.Get("username") != authUser {
		log.Printf("bad username authUser=%s requested=%s", authUser, r.Form.Get("username"))
		writeFailureResponse(w, r, http.StatusUnauthorized, "")
		return
	}

	tokenIndex, err := strconv.Atoi(r.Form.Get("index"))
	if err != nil {
		log.Printf("tokenindex is not a number")
		writeFailureResponse(w, r, http.StatusBadRequest, "tokenindex is not a number")
		return
	}

	//Do a redirect
	state.Mutex.Lock()
	profile, _ := state.userProfile[authUser]
	state.Mutex.Unlock()

	// Todo: check for negative values
	if tokenIndex >= len(profile.U2fAuthData) {
		log.Printf("bad index number")
		writeFailureResponse(w, r, http.StatusBadRequest, "bad index Value")
		return

	}
	//profile.U2fAuthData[tokenIndex].Name = tokenName

	// map[name:[123123] action:[UpdateName] index:[0] username:[camilo_viecco1]]
	actionName := r.Form.Get("action")
	switch actionName {
	case "Update":
		tokenName := r.Form.Get("name")
		if m, _ := regexp.MatchString("^[a-zA-Z0-9_ ]+$", tokenName); !m {
			log.Printf("%s", tokenName)
			writeFailureResponse(w, r, http.StatusBadRequest, "invalidtokenName")
			return
		}
		profile.U2fAuthData[tokenIndex].Name = tokenName
	case "Disable":
		profile.U2fAuthData[tokenIndex].Enabled = false
	case "Enable":
		profile.U2fAuthData[tokenIndex].Enabled = true
	case "Delete":
		//From https://github.com/golang/go/wiki/SliceTricks
		copy(profile.U2fAuthData[tokenIndex:], profile.U2fAuthData[tokenIndex+1:])
		profile.U2fAuthData[len(profile.U2fAuthData)-1] = u2fAuthData{} // or the zero value of T
		profile.U2fAuthData = profile.U2fAuthData[:len(profile.U2fAuthData)-1]
	default:
		writeFailureResponse(w, r, http.StatusBadRequest, "Invalid Operation")
		return
	}

	state.Mutex.Lock()
	state.userProfile[authUser] = profile
	state.SaveUserProfiles()
	state.Mutex.Unlock()

	// Success!
	returnAcceptType := getPreferredAcceptType(r)
	switch returnAcceptType {
	case "text/html":
		http.Redirect(w, r, profilePath, 302)
	default:
		w.WriteHeader(200)
		fmt.Fprintf(w, "Success!")
	}
	return
}

func Usage() {
	fmt.Fprintf(os.Stderr, "Usage of %s (version %s):\n", os.Args[0], Version)
	flag.PrintDefaults()
}

func main() {
	flag.Usage = Usage
	flag.Parse()

	circularBuffer := logbuf.New()
	if circularBuffer == nil {
		panic("Cannot create circular buffer")
	}
	log.New(circularBuffer, "", log.LstdFlags)

	runtimeState, err := loadVerifyConfigFile(*configFilename)
	if err != nil {
		panic(err)
	}
	if *debug || true {
		log.Printf("After load verify")
	}

	// Expose the registered metrics via HTTP.
	http.Handle("/metrics", prometheus.Handler())
	http.HandleFunc(secretInjectorPath, runtimeState.secretInjectorHandler)
	http.HandleFunc(certgenPath, runtimeState.certGenHandler)
	http.HandleFunc(publicPath, runtimeState.publicPathHandler)
	http.HandleFunc(loginPath, runtimeState.loginHandler)

	http.HandleFunc(profilePath, runtimeState.profileHandler)
	http.Handle("/static/", http.StripPrefix("/static/", http.FileServer(http.Dir("static_files"))))
	http.HandleFunc(u2fRegustisterRequestPath, runtimeState.u2fRegisterRequest)
	http.HandleFunc(u2fRegisterRequesponsePath, runtimeState.u2fRegisterResponse)
	http.HandleFunc(u2fSignRequestPath, runtimeState.u2fSignRequest)
	http.HandleFunc(u2fSignResponsePath, runtimeState.u2fSignResponse)
	http.HandleFunc(u2fTokenManagementPath, runtimeState.u2fTokenManagerHandler)
	http.HandleFunc(oauth2LoginBeginPath, runtimeState.oauth2DoRedirectoToProviderHandler)
	http.HandleFunc(redirectPath, runtimeState.oauth2RedirectPathHandler)

	cfg := &tls.Config{
		ClientCAs:                runtimeState.ClientCAPool,
		ClientAuth:               tls.VerifyClientCertIfGiven,
		MinVersion:               tls.VersionTLS12,
		CurvePreferences:         []tls.CurveID{tls.CurveP521, tls.CurveP384, tls.CurveP256},
		PreferServerCipherSuites: true,
		CipherSuites: []uint16{
			tls.TLS_ECDHE_RSA_WITH_AES_256_GCM_SHA384,
			tls.TLS_ECDHE_RSA_WITH_AES_256_CBC_SHA,
		},
	}
	srv := &http.Server{
		Addr:         runtimeState.Config.Base.HttpAddress,
		TLSConfig:    cfg,
		TLSNextProto: make(map[string]func(*http.Server, *tls.Conn, http.Handler), 0),
	}

	err = srv.ListenAndServeTLS(
		runtimeState.Config.Base.TLSCertFilename,
		runtimeState.Config.Base.TLSKeyFilename)
	if err != nil {
		panic(err)
	}
}<|MERGE_RESOLUTION|>--- conflicted
+++ resolved
@@ -521,11 +521,7 @@
 
 		return
 	}
-<<<<<<< HEAD
-	if authLevel < AuthLevelU2F {
-=======
 	if authLevel != AuthTypeU2F {
->>>>>>> e96cca64
 		writeFailureResponse(w, r, http.StatusBadRequest, "2nd Factor is mandatory for getting certs")
 		return
 	}
@@ -1198,11 +1194,7 @@
 			if authCookie != nil {
 				info, ok := state.authCookie[authCookie.Value]
 				if ok {
-<<<<<<< HEAD
-					info.AuthLevel = AuthLevelU2F
-=======
 					info.AuthType = AuthTypeU2F
->>>>>>> e96cca64
 					state.authCookie[authCookie.Value] = info
 				}
 			}
