--- conflicted
+++ resolved
@@ -740,18 +740,13 @@
 	}
 
 	//sshPath := homeDir + "/.ssh/"
-<<<<<<< HEAD
 	privateKeyPath := filepath.Join(homeDir, DefaultKeysLocation, FilePrefix)
-=======
-	commonCertPath := "/.ssh/"
-	privateKeyPath := filepath.Join(homeDir, commonCertPath, FilePrefix)
 	sshConfigPath, _ := filepath.Split(privateKeyPath)
 	err = os.MkdirAll(sshConfigPath, 0700)
 	if err != nil {
 		logger.Fatal(err)
 	}
 
->>>>>>> e866b164
 	signer, _, err := genKeyPair(privateKeyPath)
 	if err != nil {
 		logger.Fatal(err)
