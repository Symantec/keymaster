package twofa

import (
	"crypto/tls"
	"crypto/x509"
	"encoding/json"
	"fmt"
	"net"
	"net/http"
	"testing"

	"github.com/Symantec/Dominator/lib/log/testlogger"
	"github.com/Symantec/keymaster/lib/client/util"
	"github.com/Symantec/keymaster/lib/webapi/v0/proto"
)

const rootCAPem = `-----BEGIN CERTIFICATE-----
MIIE1jCCAr4CAQowDQYJKoZIhvcNAQELBQAwMTELMAkGA1UEBhMCVVMxEDAOBgNV
BAoMB1Rlc3RPcmcxEDAOBgNVBAsMB1Rlc3QgQ0EwHhcNMTcwMTA1MTc0NzQ1WhcN
MzYxMjMxMTc0NzQ1WjAxMQswCQYDVQQGEwJVUzEQMA4GA1UECgwHVGVzdE9yZzEQ
MA4GA1UECwwHVGVzdCBDQTCCAiIwDQYJKoZIhvcNAQEBBQADggIPADCCAgoCggIB
AK178Hyl2iJ8l4k/iHWgACtkLLa4n6sJo6DB8s1t98ILgU5ykT30jslWPH/QJvfL
/OAvgDcq2+ScwZThGFMxotBKnoufy88wAV/8SAwdy6rbAatW6v6K8+dgPEcka2jf
aqOby27+vrglQePQjjUMZoqr4qAizCUwCGZQUPhfSorBUcyWupKVZe8kDmD395yT
yRf3z5rJAMFzJmNOv/6ZOA2Scv14xZWTezBlr3E2zBCr0iYpYsqh5dG2ube9DYyX
0fXfrfaa8jstlu9jrYltxRmlCBAdoFB1N7eN6V/CsKc9nKc4dFkNDJng1Z4dpPYW
v+HzYI4UBsnkYFtpt5VV3M+Ys/FE1ARE4ah4R69FK+eBKCkpRUszbm/fjnt/QvDX
pCBcpa8vddgAgFKz9kvpO3lfA+jBb2euzX1lOL3ETooE0sEtFPK81P2M62BxsoIa
ztAWOQlLQotDtY156YaUoREXCjLkpiitEhpn9+nlMAPlA9X2iVQWIgpkAepbu+rU
ouODruaOoxc67GyTXUT7NIj3IE3PxPn5LBta+SOJ1DsUcC7aBG/x10/ifYLq/H4J
JxnHhac+S5aKxeCBTzT84JKltbYiqhhoGVaXYp6AwbOkqUMYyhEKelcvtdKc7fKF
+0DRAymVdGzV+nhwxGqwgarlXzZwsWkSj/A0+J7l2Ty9AgMBAAEwDQYJKoZIhvcN
AQELBQADggIBAKsYxpXFY4dyarnvMjAmX6EXcwqDfOJXgQdnX7QMzYlygMb+m2h1
Nuk4HTMlmQtkLba6JQd5NQw42RBYl1ef0PwwJoVlznht7Hec9wEopa5pyzyerSPT
nblh1TRKVffLQ1SyTO6yPgdn8rct5n2M0tW+nW7SZuWkzsc6swVEfJyTykXbMYHg
aSap7oMUr0MaffQjihzwk585fY8GvPeqdrer/k7d6MD05NWkqeXaMitI4hNWTyTu
7yjppKcGRVaNHmhk4867Jz6RZzxWbZBQe7tqaqmdqKLvz8/7j/VFjBTO2NebE0FV
LxKcpv6QklH0UWqzWBn8LDZRYz6D1PglGjgh8ERHOTKJW0BRdIlzljZwND2f5lSx
0HBSJYqTU38iBCHkxf8hYdiPI8Jw2CCt4l+hCwQhtIWgCrENSIa1sT9j3TPy+zwq
2GHf9xTpjV1pVEyuFPf1bllPUeOFXprJiq2J4rnE/fqyabO0uSX35ucdG+YGVyMa
BkwaEPvqvwremmh+xLYye6scQ+A/Wn9fN/8VN0W22t37O2VQNgsTANyIZwKZlxJc
fSkkhF5M7t/rWTtO0MXnCuIDJu3QJneRvOSBlvIabkVGEt9tZQCzK9wiJqsBkLSy
FCdYqoFk7gKsLkv51iMd+oItlEBuSEJSs1N+F5knShYfJdpHYDY+84ul
-----END CERTIFICATE-----`

const localhostCertPem = `-----BEGIN CERTIFICATE-----
MIIDvTCCAaUCBQLd4CbMMA0GCSqGSIb3DQEBCwUAMDExCzAJBgNVBAYTAlVTMRAw
DgYDVQQKDAdUZXN0T3JnMRAwDgYDVQQLDAdUZXN0IENBMB4XDTE3MDEwNTE3NTQw
NVoXDTM2MTIzMTE3NTQwNVowFDESMBAGA1UEAwwJbG9jYWxob3N0MIIBIjANBgkq
hkiG9w0BAQEFAAOCAQ8AMIIBCgKCAQEA3w9PziLdiuYkq4sxVEQkq0HIq6Ad/51o
k98AG87DqbG4hcPcbP/ItEHv4NdYZOtagY5twzb+sjcDC4plubQ9ewMKsGeBlDG4
xxkaMYJeqx8usmiT+fisiI6B+tM38ahxtYqcyCp3ou+WrSEuRb+70UXnztR8RT4R
ISkpq0wuj1Qcmxp9GkyA6aH4gwlj7EocqhIUCF2LxS8U0u2xvbCxHVSQFf4VxrrW
ZwoHaI8GWAZb/IAe9gxoau5rtJ90gpesO5AVx1VPX+WhpSCmVGPnJdknMXC6mjDJ
rMUW0KX8/dX7OdXAtSdDLzm6Yd4cI2DTnGVfckGIzsIYlGhBwxIUGwIDAQABMA0G
CSqGSIb3DQEBCwUAA4ICAQAlendYr/Xrh2h9tWRNB7kCS8OSaJqsaLP7nDWlwbj/
93QRB51qg2BHUy+tCzXAChq9HnaVcOLrDa0V3Amx5J6LauIBTnRBlHQGaw9Tu4Bo
UqMusHKM9/brNTDRUq8eafJhdfsXWs+cwKj9+Zh1UX0gc8yzgJSLCfkJgeuf62vP
tLAiJAxanxwT2hqtHnuVLu/UUmfx4n0IOALE8tARcLwZkKfmbsXiIY0ZIb/kwCuF
APYy4bmjRXfA9CKnHcfwOxYNqsAPad/MLme9bSBtOuY75VY3UDeno6Uz5PZL4163
8q+MedT6yinEtGaEllnpWMHa4NC0w+Klpk28fONEIxfqjCvlugRkIlCS3T9qfS9R
vhqwn1V+13JRYxLwMtVpXPdfQbBy7PG9VaQAyRsMrIGsG8esHx+OUMKP3hvh07gs
Lhmjn8SWaFpazldaNRcbOKazxHcwY+yL21VEL5CdA8GcjXEls3YaCuw54QBPJaoB
Yg4ybiaio7h8od1Nydf3mbQ9gmMruLpGHw7RKAGxBD6Ukt0uPAMKOgaL9H2YOSzB
SsYyE/ONrTbxpHZPQG1SszKuKUzGsPEwlMTwt8NHVTixKy/ttMA7NhN8KAYJrJQw
Z65R0mZFpYSL31jrfV4Q4mhFj6/Cr8rgmH++82FWfg88gf4lPk6/iDZtHvMMBUXy
Pg==
-----END CERTIFICATE-----`

const localhostKeyPem = `-----BEGIN PRIVATE KEY-----
MIIEvwIBADANBgkqhkiG9w0BAQEFAASCBKkwggSlAgEAAoIBAQDfD0/OIt2K5iSr
izFURCSrQciroB3/nWiT3wAbzsOpsbiFw9xs/8i0Qe/g11hk61qBjm3DNv6yNwML
imW5tD17AwqwZ4GUMbjHGRoxgl6rHy6yaJP5+KyIjoH60zfxqHG1ipzIKnei75at
IS5Fv7vRRefO1HxFPhEhKSmrTC6PVBybGn0aTIDpofiDCWPsShyqEhQIXYvFLxTS
7bG9sLEdVJAV/hXGutZnCgdojwZYBlv8gB72DGhq7mu0n3SCl6w7kBXHVU9f5aGl
IKZUY+cl2ScxcLqaMMmsxRbQpfz91fs51cC1J0MvObph3hwjYNOcZV9yQYjOwhiU
aEHDEhQbAgMBAAECggEBALK97lFclvLK4O+lpm3D/S5OlKMSt3cxh6+WrtuZoCjH
BPoLrQKbJRVtEO+3IFoeTnQq0cHwu7/LXWFOEZ3x1KJSGaqqBqfeABdrAhZSRdIS
NrU4H/vbTUZQC9AWmWnIdPXokSHFBgFGxBMP16iEr9hOkCapFrvVtJxCA+YEMfsf
CKK9azdS/6aA4LxFKFuf7EwZz3uD5BqQXM/1vrAjmmATzE5yoJUsUPwJNwTlwTLs
53tOoZAIhYiWMXL1USXcKm3z8IJq8SgfgOUsK9X6IEEIga/IMwimPl966RlJyIsR
U4RzqG+cP5D2bC9n1M3aBUmUGcvWV7E3nVg+bbuNYIECgYEA76lfyMCbnnBzqagx
UpNR6PXn53RQicQktt+wFFexknf01ZmX+Tn3slSVtsms2xJRtUeNmljPKa7CIMWi
CaBLA2fsUjkPB0EQk6v8MzJeEJOpfFPWC+miKZhnV17rNkuuCwUdPFIz7g66/HU5
/W4gzrUkttw597cpOkOoiUrd16sCgYEA7kQzBa0ille35TlicqSQqeLQrTSga7b2
U0NjSwu0szCGw2LNV87H6Fhxw+MqIQM5VDTPb3bp9T0Uv2n0moENbGO5dD4ZGuNC
mA+AmKNeUBx81Jx4DumGxaU3eATkg6KlNKNccHtXF64k8blM9Y6q6ncCtr4UVz3H
ekSGNXx/hVECgYBf+o7XkPtBmntXqHoIPeOBzmlPMi/G3HxvmGml2/DLXar5mAda
0jI2gtVqXJ4TJeT/GmbFN2fPo6MvCLb57+3asVXdH+i62P3QhgH8ZuFw9hHcLp78
Kla9HcHVJbhBCFHtK+EndSxC3DdaP4A31FDjN3w6lzvHztx97vah9Q+e/QKBgQCk
8Y+EuXO9MmJ7DDvL84K2KO+fSFRZ3SIvR/JgDG1+svRIJIjU5bBcd4XiPst2aR3x
3lFP77lM7YkEbdxIbViWlX7YKvkENRlv3SOAB3CN8vqz0NIIOL/06Ug6DOEJA7ps
cz7WG3ySRxsKP+Y4BBjsEZFOYs4ACyOhz/g85L/+0QKBgQCjjTLjcSNg+fBZRXHC
YwzyBA/WXBPve5qo17Bt91knZ4m+xOVmRcswNG2U0eFrm+nNlk84Kj3TMRAv8Stx
GuCdIOQpn0IWClccTMjwc0AhJStSckNdSUQcsRl6LRnRHa3oCIs3hxnkiEHYch6e
dcxWzhBDbzeIV9SvcTwLx/ghQg==
-----END PRIVATE KEY-----`

const testUserPublicKey = `ssh-rsa AAAAB3NzaC1yc2EAAAADAQABAAABAQDI09fpMWTeYw7/EO/+FywS/sghNXdTeTWxX7K2N17owsQJX8s76LGVIdVeYrWg4QSmYlpf6EVSCpx/fbCazrsG7FJVTRhExzFbRT9asmvzS+viXSbSvnavhOz/paihyaMsVPKVv24vF6MOs8DgfwehcKCPjKoIPnlYXZaZcy05KOcZmsvYu2kNOP6sSjDFF+ru+T+DLp3DUGw+MPr45IuR7iDnhXhklqyUn0d7ou0rOHXz9GdHIzpr+DAoQGmTDkpbQEo067Rjfu406gYL8pVFD1F7asCjU39llQCcU/HGyPym5fa29Nubw0dzZZXGZUVFalxo02YMM7P9I6ZjeCsv cviecco@example.com`

func getTLSconfig() (*tls.Config, error) {
	cert, err := tls.X509KeyPair([]byte(localhostCertPem), []byte(localhostKeyPem))
	if err != nil {
		return &tls.Config{}, err
	}

	return &tls.Config{
		MinVersion:   tls.VersionTLS11,
		MaxVersion:   tls.VersionTLS12,
		Certificates: []tls.Certificate{cert},
		ServerName:   "localhost",
	}, nil
}

const localHttpsTarget = "https://localhost:22443/"

var testAllowedCertBackends = []string{proto.AuthTypePassword, proto.AuthTypeU2F}

func handler(w http.ResponseWriter, r *http.Request) {
	authCookie := http.Cookie{Name: "somename", Value: "somevalue"}
	http.SetCookie(w, &authCookie)
	switch r.URL.Path {
	case proto.LoginPath:
		loginResponse := proto.LoginResponse{Message: "success",
			CertAuthBackend: testAllowedCertBackends}
		w.WriteHeader(200)
		json.NewEncoder(w).Encode(loginResponse)

	default:
		fmt.Fprintf(w, "Hi there, I love %s!", r.URL.Path[1:])
	}
}

func init() {
	tlsConfig, _ := getTLSconfig()
	//_, _ = tls.Listen("tcp", ":11443", config)
	srv := &http.Server{
		Addr:      ":22443",
		TLSConfig: tlsConfig,
	}
	http.HandleFunc("/", handler)
	go srv.ListenAndServeTLS("", "")
	//http.Serve(ln, nil)
}

func TestGetCertFromTargetUrlsSuccessOneURL(t *testing.T) {
	certPool := x509.NewCertPool()
	ok := certPool.AppendCertsFromPEM([]byte(rootCAPem))
	if !ok {
		t.Fatal("cannot add certs to certpool")
	}
	privateKey, err := util.GenerateKey()
	if err != nil {
		t.Fatal(err)
	}
	skipu2f := true
	_, _, _, err = GetCertFromTargetUrls(
		privateKey,
		"username",
		[]byte("password"),
		[]string{localHttpsTarget},
		certPool,
		skipu2f,
		false,
<<<<<<< HEAD
		"someUserAgent",
=======
		&net.Dialer{},
>>>>>>> 6cca860a
		testlogger.New(t)) //(cert []byte, err error)
	if err != nil {
		t.Fatal(err)
	}
}

func TestGetCertFromTargetUrlsFailUntrustedCA(t *testing.T) {
	privateKey, err := util.GenerateKey()
	if err != nil {
		t.Fatal(err)
	}
	skipu2f := true
	_, _, _, err = GetCertFromTargetUrls(
		privateKey,
		"username",
		[]byte("password"),
		[]string{localHttpsTarget},
		nil,
		skipu2f,
		false,
<<<<<<< HEAD
		"someUserAgent",
=======
		&net.Dialer{},
>>>>>>> 6cca860a
		testlogger.New(t))
	if err == nil {
		t.Fatal("Should have failed to connect untrusted CA")
	}
}<|MERGE_RESOLUTION|>--- conflicted
+++ resolved
@@ -162,11 +162,8 @@
 		certPool,
 		skipu2f,
 		false,
-<<<<<<< HEAD
+		&net.Dialer{},
 		"someUserAgent",
-=======
-		&net.Dialer{},
->>>>>>> 6cca860a
 		testlogger.New(t)) //(cert []byte, err error)
 	if err != nil {
 		t.Fatal(err)
@@ -187,11 +184,8 @@
 		nil,
 		skipu2f,
 		false,
-<<<<<<< HEAD
+		&net.Dialer{},
 		"someUserAgent",
-=======
-		&net.Dialer{},
->>>>>>> 6cca860a
 		testlogger.New(t))
 	if err == nil {
 		t.Fatal("Should have failed to connect untrusted CA")
