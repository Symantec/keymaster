--- conflicted
+++ resolved
@@ -29,17 +29,10 @@
 	rootCAs *x509.CertPool,
 	skipu2f bool,
 	addGroups bool,
-<<<<<<< HEAD
+	dialer net.Dialer,
 	userAgentString string,
 	logger log.DebugLogger) (sshCert []byte, x509Cert []byte, kubernetesCert []byte, err error) {
 	return getCertFromTargetUrls(
 		signer, userName, password, targetUrls, rootCAs, skipu2f, addGroups,
-		userAgentString, logger)
-=======
-	dialer net.Dialer,
-	logger log.DebugLogger) (sshCert []byte, x509Cert []byte, kubernetesCert []byte, err error) {
-	return getCertFromTargetUrls(
-		signer, userName, password, targetUrls, rootCAs, skipu2f, addGroups,
-		dialer, logger)
->>>>>>> 6cca860a
+		dialer, userAgentString, logger)
 }